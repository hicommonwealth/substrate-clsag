#!/usr/bin/env bash
SCRIPTDIR=$PWD

# test each pallets tests
for d in $(ls -d ./pallets/*/) ; do
    cd "$SCRIPTDIR/$d" && WASM_BUILD_TOOLCHAIN=nightly-2020-12-31 cargo test --features runtime-benchmarks
done

# test wasm utils
cd "$SCRIPTDIR/wasm-utils" && ./test.sh
<<<<<<< HEAD

# test gadget tests
cd "$SCRIPTDIR/gadgets" && WASM_BUILD_TOOLCHAIN=nightly-2020-12-31 cargo test
=======
>>>>>>> 7c43d515
<|MERGE_RESOLUTION|>--- conflicted
+++ resolved
@@ -8,9 +8,6 @@
 
 # test wasm utils
 cd "$SCRIPTDIR/wasm-utils" && ./test.sh
-<<<<<<< HEAD
 
 # test gadget tests
-cd "$SCRIPTDIR/gadgets" && WASM_BUILD_TOOLCHAIN=nightly-2020-12-31 cargo test
-=======
->>>>>>> 7c43d515
+cd "$SCRIPTDIR/gadgets" && WASM_BUILD_TOOLCHAIN=nightly-2020-12-31 cargo test