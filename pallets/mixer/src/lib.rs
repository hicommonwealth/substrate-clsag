--- conflicted
+++ resolved
@@ -86,11 +86,7 @@
 
 	/// The pallet's configuration trait.
 	#[pallet::config]
-<<<<<<< HEAD
 	pub trait Config: frame_system::Config + merkle::Config + webb_currencies::Config {
-=======
-	pub trait Config: frame_system::Config + merkle::Config + orml_currencies::Config {
->>>>>>> f325656c
 		#[pallet::constant]
 		type PalletId: Get<PalletId>;
 		/// The overarching event type.
@@ -220,7 +216,7 @@
 				match Self::initialize() {
 					Ok(_) => {}
 					Err(e) => {
-						// frame_support::debug::native::error!("Error initialising: {:?}", e);
+						log::error!("Error initialising: {:?}", e);
 					}
 				}
 			}
@@ -251,7 +247,7 @@
 			ensure!(Self::initialised(), Error::<T>::NotInitialised);
 			ensure!(!<MerklePallet<T>>::stopped(mixer_id), Error::<T>::MixerStopped);
 			// get mixer info, should always exist if the module is initialized
-			let mut mixer_info = Self::get_mixer(mixer_id)?;
+			let mixer_info = Self::get_mixer(mixer_id)?;
 			// ensure the sender has enough balance to cover deposit
 			let balance = T::Currency::free_balance(mixer_info.currency_id, &sender);
 			// TODO: Multiplication by usize should be possible
