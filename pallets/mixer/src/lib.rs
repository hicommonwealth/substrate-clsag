// A runtime module Groups with necessary imports

// Feel free to remove or edit this file as needed.
// If you change the name of this file, make sure to update its references in
// runtime/src/lib.rs If you remove this file, you can remove those references

// For more guidance on Substrate modules, see the example module
// https://github.com/paritytech/substrate/blob/master/frame/example/src/lib.rs

//! # Mixer Pallet
//!
//! The Mixer pallet provides functionality for doing deposits and withdrawals
//! from the mixer.
//!
//! - [`Config`]
//! - [`Call`]
//! - [`Pallet`]
//!
//! ## Overview
//!
//! The Mixer pallet provides functions for:
//!
//! - Depositing some currency into the mixer.
//! - Withdrawing the deposit from the mixer.
//! - Stopping mixer operations.
//! - Transfering the admin of the mixer.
//!
//! ### Terminology
//!
//! - **Mixer**: Cryptocurrency tumbler or mixer is a service offered to mix
//!   potentially identifiable or 'tainted' cryptocurrency funds with others, so
//!   as to obscure the trail back to the fund's source.
//!
//! ## Interface
//!
//! ### Dispatchable Functions
//!
//! - `deposit` - Deposit a fixed amount of cryptocurrency into the mixer.
//! - `withdraw` - Provide a zero-knowladge proof of the deposit and withdraw
//!   from the mixer.
//! - `set_stopped` - Stops the operation of all mixers.
//! - `transfer_admin` - Transfers the admin role from sender to specified
//!   account.

#![cfg_attr(not(feature = "std"), no_std)]

#[cfg(test)]
pub mod mock;

#[cfg(test)]
pub mod tests;

#[cfg(feature = "runtime-benchmarks")]
mod benchmarking;
pub mod weights;

pub mod traits;

use codec::{Decode, Encode};
use frame_support::{dispatch, ensure, traits::Get, weights::Weight, PalletId};
use frame_system::ensure_signed;
use merkle::{
	utils::{
		keys::{Commitment, ScalarData},
		permissions::ensure_admin,
	},
<<<<<<< HEAD
	Tree as TreeTrait, Pallet as MerklePallet,
=======
	Module as MerkleModule, Tree as TreeTrait,
>>>>>>> fed667c3
};
use orml_traits::MultiCurrency;
use sp_runtime::{
	traits::{AccountIdConversion, Zero},
};
use sp_std::prelude::*;
use traits::ExtendedMixer;
use weights::WeightInfo;

pub use pallet::*;

/// Implementation of Mixer pallet
#[frame_support::pallet]
pub mod pallet {
	use super::*;
	use frame_support::pallet_prelude::*;
	use frame_system::pallet_prelude::*;
	

	/// The pallet's configuration trait.
	#[pallet::config]
	pub trait Config: frame_system::Config + merkle::Config + orml_currencies::Config {
		#[pallet::constant]
		type PalletId: Get<PalletId>;
		/// The overarching event type.
		type Event: IsType<<Self as frame_system::Config>::Event> + From<Event<Self>>;
		/// Currency type for taking deposits
		type Currency: MultiCurrency<Self::AccountId>;
		/// Native currency id
		#[pallet::constant]
		type NativeCurrencyId: Get<CurrencyIdOf<Self>>;
		/// The overarching merkle tree trait
		type Tree: TreeTrait<Self::AccountId, Self::BlockNumber, Self::TreeId>;
		/// The small deposit length
		#[pallet::constant]
		type DepositLength: Get<Self::BlockNumber>;
		/// Default admin key
		#[pallet::constant]
		type DefaultAdmin: Get<Self::AccountId>;
		/// Weight information for extrinsics in this pallet
		type WeightInfo: WeightInfo;
		// Available mixes sizes (Size is determend by the deposit amount)
		type MixerSizes: Get<Vec<BalanceOf<Self>>>;
	}

	/// Flag indicating if the mixer is initialized
	#[pallet::storage]
	#[pallet::getter(fn initialised)]
	pub type Initialised<T: Config> = StorageValue<_, bool, ValueQuery>;

	/// The map of mixer trees to their metadata
	#[pallet::storage]
	#[pallet::getter(fn mixer_trees)]
	pub type MixerTrees<T: Config> = StorageMap<_, Blake2_128Concat, T::TreeId, MixerInfo<T>, ValueQuery>;

	/// The vector of group ids
	#[pallet::storage]
	#[pallet::getter(fn mixer_group_ids)]
	pub type MixerTreeIds<T: Config> = StorageValue<_, Vec<T::TreeId>, ValueQuery>;

	/// Administrator of the mixer pallet.
	/// This account that can stop/start operations of the mixer
	#[pallet::storage]
	#[pallet::getter(fn admin)]
	pub type Admin<T: Config> = StorageValue<_, T::AccountId, ValueQuery>;

	/// The TVL per group
	#[pallet::storage]
	#[pallet::getter(fn total_value_locked)]
	pub type TotalValueLocked<T: Config> = StorageMap<_, Blake2_128Concat, T::TreeId, BalanceOf<T>, ValueQuery>;

	#[pallet::event]
	#[pallet::generate_deposit(pub(super) fn deposit_event)]
	#[pallet::metadata(T::AccountId = "AccountId", T::TreeId = "TreeId", BalanceOf<T> = "Balance")]
	pub enum Event<T: Config> {
		/// New deposit added to the specific mixer
		Deposit(
			/// Id of the tree
			T::TreeId,
			/// Account id of the sender
			T::AccountId,
			/// Deposit size
			BalanceOf<T>,
		),
		/// Withdrawal from the specific mixer
		Withdraw(
			/// Id of the tree
			T::TreeId,
			/// Account id of the sender
			T::AccountId,
			/// Account id of the recipient
			T::AccountId,
			/// Account id of the relayer
			T::AccountId,
			/// Merkle root
			ScalarData,
		),
	}

	#[pallet::error]
	pub enum Error<T> {
		/// Value was None
		NoneValue,
		/// Mixer not found for specified id
		NoMixerForId,
		/// Mixer is not initialized
		NotInitialised,
		/// Mixer is already initialized
		AlreadyInitialised,
		/// User doesn't have enough balance for the deposit
		InsufficientBalance,
		/// Caller doesn't have permission to make a call
		UnauthorizedCall,
		/// Mixer is stopped
		MixerStopped,
	}

	#[pallet::pallet]
	#[pallet::generate_store(pub(super) trait Store)]
	pub struct Pallet<T>(PhantomData<T>);

	#[pallet::hooks]
	impl<T: Config> Hooks<BlockNumberFor<T>> for Pallet<T> {
		fn on_initialize(_n: BlockNumberFor<T>) -> Weight {
			// We make sure that we return the correct weight for the block according to
			// on_finalize
			if Self::initialised() {
				// In case mixer is initialized, we expect the weights for merkle cache update
				<T as Config>::WeightInfo::on_finalize_initialized()
			} else {
				// In case mixer is not initialized, we expect the weights for initialization
				<T as Config>::WeightInfo::on_finalize_uninitialized()
			}
		}

		fn on_finalize(_n: BlockNumberFor<T>) {
			if Self::initialised() {
				// check if any deposits happened (by checking the size of the collection at
				// this block) if none happened, carry over previous Merkle roots for the cache.
				let mixer_ids = MixerTreeIds::<T>::get();
				for i in 0..mixer_ids.len() {
					let cached_roots = <merkle::Pallet<T>>::cached_roots(_n, mixer_ids[i]);
					// if there are no cached roots, carry forward the current root
					if cached_roots.len() == 0 {
						let _ = <merkle::Pallet<T>>::add_root_to_cache(mixer_ids[i], _n);
					}
				}
			} else {
				match Self::initialize() {
					Ok(_) => {}
					Err(e) => {
						// frame_support::debug::native::error!("Error initialising: {:?}", e);
					}
				}
			}
		}
	}

	#[pallet::call]
	impl<T: Config> Pallet<T> {
		/// Deposits the fixed amount into the mixer with id of `mixer_id`
		/// Multiple deposits can be inserted together since `data_points` is an
		/// array.
		///
		/// Fails in case the mixer is stopped or not initialized.
		///
		/// Weights:
		/// - Dependent on argument: `data_points`
		///
		/// - Base weight: 417_168_400_000
		/// - DB weights: 8 reads, 5 writes
		/// - Additional weights: 21_400_442_000 * data_points.len()
		#[pallet::weight(<T as Config>::WeightInfo::deposit(data_points.len() as u32))]
		pub fn deposit(
			origin: OriginFor<T>,
			mixer_id: T::TreeId,
			data_points: Vec<ScalarData>,
		) -> DispatchResultWithPostInfo {
			let sender = ensure_signed(origin)?;
			ensure!(Self::initialised(), Error::<T>::NotInitialised);
			ensure!(!<MerklePallet<T>>::stopped(mixer_id), Error::<T>::MixerStopped);
			// get mixer info, should always exist if the module is initialized
			let mut mixer_info = Self::get_mixer(mixer_id)?;
			// ensure the sender has enough balance to cover deposit
			let balance = T::Currency::free_balance(mixer_info.currency_id, &sender);
			// TODO: Multiplication by usize should be possible
			// using this hack for now, though we should optimise with regular
			// multiplication `data_points.len() * mixer_info.fixed_deposit_size`
			let deposit: BalanceOf<T> = data_points
				.iter()
				.map(|_| mixer_info.fixed_deposit_size)
				.fold(Zero::zero(), |acc, elt| acc + elt);
			ensure!(balance >= deposit, Error::<T>::InsufficientBalance);
			// transfer the deposit to the module
			T::Currency::transfer(mixer_info.currency_id, &sender, &Self::account_id(), deposit)?;
			// update the total value locked
			let tvl = Self::total_value_locked(mixer_id);
			<TotalValueLocked<T>>::insert(mixer_id, tvl + deposit);
			// add elements to the mixer group's merkle tree and save the leaves
			T::Tree::add_members(Self::account_id(), mixer_id.into(), data_points.clone())?;

			let deposit_size = mixer_info.fixed_deposit_size;

			Self::deposit_event(Event::Deposit(mixer_id, sender, deposit_size));

			Ok(().into())
		}

		/// Withdraws a deposited amount from the mixer. Can only withdraw one
		/// deposit. Accepts proof of membership along with the mixer id.
		///
		/// Fails if the mixer is stopped or not initialized.
		///
		/// Weights:
		/// - Independent of the arguments.
		///
		/// - Base weight: 1_078_562_000_000
		/// - DB weights: 9 reads, 3 writes
		#[pallet::weight(<T as Config>::WeightInfo::withdraw())]
		pub fn withdraw(origin: OriginFor<T>, withdraw_proof: WithdrawProof<T>) -> DispatchResultWithPostInfo {
			let sender = ensure_signed(origin)?;
			ensure!(Self::initialised(), Error::<T>::NotInitialised);
			ensure!(
				!<MerklePallet<T>>::stopped(withdraw_proof.mixer_id),
				Error::<T>::MixerStopped
			);
			let recipient = withdraw_proof.recipient.unwrap_or(sender.clone());
			let relayer = withdraw_proof.relayer.unwrap_or(sender.clone());
			let mixer_info = MixerTrees::<T>::get(withdraw_proof.mixer_id);
			// check if the nullifier has been used
			T::Tree::has_used_nullifier(withdraw_proof.mixer_id.into(), withdraw_proof.nullifier_hash)?;
			// Verify the zero-knowledge proof of membership provided
			T::Tree::verify_zk_membership_proof(
				withdraw_proof.mixer_id.into(),
				withdraw_proof.cached_block,
				withdraw_proof.cached_root,
				withdraw_proof.comms,
				withdraw_proof.nullifier_hash,
				withdraw_proof.proof_bytes,
				withdraw_proof.leaf_index_commitments,
				withdraw_proof.proof_commitments,
				ScalarData::from_slice(&recipient.encode()),
				ScalarData::from_slice(&relayer.encode()),
			)?;
			// transfer the fixed deposit size to the sender
			T::Currency::transfer(
				mixer_info.currency_id,
				&Self::account_id(),
				&recipient,
				mixer_info.fixed_deposit_size,
			)?;
			// update the total value locked
			let tvl = Self::total_value_locked(withdraw_proof.mixer_id);
			<TotalValueLocked<T>>::insert(withdraw_proof.mixer_id, tvl - mixer_info.fixed_deposit_size);
			// Add the nullifier on behalf of the module
			T::Tree::add_nullifier(
				Self::account_id(),
				withdraw_proof.mixer_id.into(),
				withdraw_proof.nullifier_hash,
			)?;

			Self::deposit_event(Event::Withdraw(
				withdraw_proof.mixer_id,
				sender,
				recipient,
				relayer,
				withdraw_proof.cached_root,
			));
			Ok(().into())
		}

		#[pallet::weight(5_000_000)]
		pub fn create_new(
			origin: OriginFor<T>,
			currency_id: CurrencyIdOf<T>,
			size: BalanceOf<T>,
		) -> DispatchResultWithPostInfo {
			ensure_admin(origin, &Self::admin())?;

			let depth: u8 = <T as merkle::Config>::MaxTreeDepth::get();
			let mixer_id: T::TreeId = T::Tree::create_tree(Self::account_id(), true, depth)?;
			let mixer_info = MixerInfo::<T>::new(T::DepositLength::get(), size, currency_id);
			MixerTrees::<T>::insert(mixer_id, mixer_info);
			Ok(().into())
		}

		/// Stops the operation of all the mixers managed by the pallet.
		/// Can only be called by the admin or the root origin.
		///
		/// Weights:
		/// - Independent of the arguments.
		///
		/// - Base weight: 36_000_000
		/// - DB weights: 6 reads, 4 writes
		#[pallet::weight(<T as Config>::WeightInfo::set_stopped())]
		pub fn set_stopped(origin: OriginFor<T>, stopped: bool) -> DispatchResultWithPostInfo {
			// Ensure the caller is admin or root
			ensure_admin(origin, &Self::admin())?;
			// Set the mixer state, `stopped` can be true or false
			let mixer_ids = MixerTreeIds::<T>::get();
			for i in 0..mixer_ids.len() {
				T::Tree::set_stopped(Self::account_id(), mixer_ids[i], stopped)?;
			}
			Ok(().into())
		}

		/// Transfers the admin from the caller to the specified `to` account.
		/// Can only be called by the current admin or the root origin.
		///
		/// Weights:
		/// - Independent of the arguments.
		///
		/// - Base weight: 7_000_000
		/// - DB weights: 1 read, 1 write
		#[pallet::weight(<T as Config>::WeightInfo::transfer_admin())]
		pub fn transfer_admin(origin: OriginFor<T>, to: T::AccountId) -> DispatchResultWithPostInfo {
			// Ensures that the caller is the root or the current admin
			ensure_admin(origin, &Self::admin())?;
			// Updating the admin
			Admin::<T>::set(to);
			Ok(().into())
		}
	}
}

/// Proof data for withdrawal
#[derive(Encode, Decode, PartialEq, Clone)]
pub struct WithdrawProof<T: Config> {
	/// The mixer id this withdraw proof corresponds to
	mixer_id: T::TreeId,
	/// The cached block for the cached root being proven against
	cached_block: T::BlockNumber,
	/// The cached root being proven against
	cached_root: ScalarData,
	/// The individual scalar commitments (to the randomness and nullifier)
	comms: Vec<Commitment>,
	/// The nullifier hash with itself
	nullifier_hash: ScalarData,
	/// The proof in bytes representation
	proof_bytes: Vec<u8>,
	/// The leaf index scalar commitments to decide on which side to hash
	leaf_index_commitments: Vec<Commitment>,
	/// The scalar commitments to merkle proof path elements
	proof_commitments: Vec<Commitment>,
	/// The recipient to withdraw amount of currency to
	recipient: Option<T::AccountId>,
	/// The recipient to withdraw amount of currency to
	relayer: Option<T::AccountId>,
}

impl<T: Config> WithdrawProof<T> {
	pub fn new(
		mixer_id: T::TreeId,
		cached_block: T::BlockNumber,
		cached_root: ScalarData,
		comms: Vec<Commitment>,
		nullifier_hash: ScalarData,
		proof_bytes: Vec<u8>,
		leaf_index_commitments: Vec<Commitment>,
		proof_commitments: Vec<Commitment>,
		recipient: Option<T::AccountId>,
		relayer: Option<T::AccountId>,
	) -> Self {
		Self {
			mixer_id,
			cached_block,
			cached_root,
			comms,
			nullifier_hash,
			proof_bytes,
			leaf_index_commitments,
			proof_commitments,
			recipient,
			relayer,
		}
	}
}

// TODO: Not sure why compiler is complaining without this since it implements
// Debug
#[cfg(feature = "std")]
impl<T: Config> std::fmt::Debug for WithdrawProof<T> {
	fn fmt(&self, f: &mut std::fmt::Formatter) -> std::fmt::Result {
		write!(f, "{:?}", self)
	}
}

/// Type alias for the orml_traits::MultiCurrency::Balance type
pub type BalanceOf<T> = <<T as Config>::Currency as MultiCurrency<<T as frame_system::Config>::AccountId>>::Balance;
/// Type alias for the orml_traits::MultiCurrency::CurrencyId type
pub type CurrencyIdOf<T> =
	<<T as pallet::Config>::Currency as MultiCurrency<<T as frame_system::Config>::AccountId>>::CurrencyId;

/// Info about the mixer and it's leaf data
#[derive(Encode, Decode, PartialEq)]
pub struct MixerInfo<T: Config> {
	/// Minimum duration the deposit has stayed in the mixer for a user
	/// to be eligible for reward
	///
	/// NOTE: Currently not used
	pub minimum_deposit_length_for_reward: T::BlockNumber,
	/// Deposit size for the mixer
	pub fixed_deposit_size: BalanceOf<T>,
	/// Id of the currency in the mixer
	pub currency_id: CurrencyIdOf<T>,
}

impl<T: Config> core::default::Default for MixerInfo<T> {
	fn default() -> Self {
		Self {
			minimum_deposit_length_for_reward: Zero::zero(),
			fixed_deposit_size: Zero::zero(),
			currency_id: T::NativeCurrencyId::get(),
		}
	}
}

impl<T: Config> MixerInfo<T> {
	pub fn new(min_dep_length: T::BlockNumber, dep_size: BalanceOf<T>, currency_id: CurrencyIdOf<T>) -> Self {
		Self {
			minimum_deposit_length_for_reward: min_dep_length,
			fixed_deposit_size: dep_size,
			currency_id,
		}
	}
}

impl<T: Config> Pallet<T> {
	pub fn account_id() -> T::AccountId {
		T::PalletId::get().into_account()
	}

	pub fn get_mixer(mixer_id: T::TreeId) -> Result<MixerInfo<T>, dispatch::DispatchError> {
		let mixer_info = MixerTrees::<T>::get(mixer_id);
		// ensure mixer_info has a non-zero deposit, otherwise, the mixer doesn't
		//exist for this id
		ensure!(mixer_info.fixed_deposit_size > Zero::zero(), Error::<T>::NoMixerForId); // return the mixer info
		Ok(mixer_info)
	}

	pub fn initialize() -> dispatch::DispatchResult {
		ensure!(!Self::initialised(), Error::<T>::AlreadyInitialised);

		// Get default admin from trait params
		let default_admin = T::DefaultAdmin::get();
		// Initialize the admin in storage with default one
		Admin::<T>::set(default_admin);
		let depth: u8 = <T as merkle::Config>::MaxTreeDepth::get();

		// Getting the sizes from the config
		let sizes = T::MixerSizes::get();
		let mut mixer_ids = Vec::new();

		// Iterating over configured sizes and initializing the mixers
		for size in sizes.into_iter() {
			// Creating a new merkle group and getting the id back
			let mixer_id: T::TreeId = T::Tree::create_tree(Self::account_id(), true, depth)?;
			// Creating mixer info data
			let mixer_info = MixerInfo::<T>::new(T::DepositLength::get(), size, T::NativeCurrencyId::get());
			// Saving the mixer group to storage
			MixerTrees::<T>::insert(mixer_id, mixer_info);
			mixer_ids.push(mixer_id);
		}

		// Setting the mixer ids
		MixerTreeIds::<T>::set(mixer_ids);

		Initialised::<T>::set(true);
		Ok(())
	}
}

impl<T: Config> ExtendedMixer<T::AccountId, CurrencyIdOf<T>, BalanceOf<T>> for Pallet<T> {
	fn create_new(
		_account_id: T::AccountId,
		currency_id: CurrencyIdOf<T>,
		size: BalanceOf<T>,
	) -> Result<(), dispatch::DispatchError> {
		let depth: u8 = <T as merkle::Config>::MaxTreeDepth::get();
		let mixer_id: T::TreeId = T::Tree::create_tree(Self::account_id(), true, depth)?;
		let mixer_info = MixerInfo::<T>::new(T::DepositLength::get(), size, currency_id);
		MixerTrees::<T>::insert(mixer_id, mixer_info);
		Ok(())
	}
}<|MERGE_RESOLUTION|>--- conflicted
+++ resolved
@@ -64,11 +64,7 @@
 		keys::{Commitment, ScalarData},
 		permissions::ensure_admin,
 	},
-<<<<<<< HEAD
 	Tree as TreeTrait, Pallet as MerklePallet,
-=======
-	Module as MerkleModule, Tree as TreeTrait,
->>>>>>> fed667c3
 };
 use orml_traits::MultiCurrency;
 use sp_runtime::{
