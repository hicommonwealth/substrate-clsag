use super::*;
use crate::mock::{new_test_ext, Balances, MerkleGroups, Mixer, Origin, System, Test};
use bulletproofs::{r1cs::Prover, BulletproofGens, PedersenGens};
<<<<<<< HEAD
=======

>>>>>>> 678376d8
use curve25519_gadgets::{
	fixed_deposit_tree::builder::FixedDepositTreeBuilder,
	poseidon::{
		builder::{Poseidon, PoseidonBuilder},
		gen_mds_matrix, gen_round_keys, PoseidonSbox,
	},
};
use frame_support::{
	assert_err, assert_ok,
	storage::StorageValue,
	traits::{OnFinalize, UnfilteredDispatchable},
};
use frame_system::RawOrigin;
use merkle::{
	merkle::keys::{Commitment, Data},
	HighestCachedBlock,
};
use merlin::Transcript;
use sp_runtime::{traits::BadOrigin, DispatchError};

fn default_hasher(num_gens: usize) -> Poseidon {
	let width = 6;
	let (full_b, full_e) = (4, 4);
	let partial_rounds = 57;
	PoseidonBuilder::new(width)
		.num_rounds(full_b, full_e, partial_rounds)
		.round_keys(gen_round_keys(width, full_b + full_e + partial_rounds))
		.mds_matrix(gen_mds_matrix(width))
		.bulletproof_gens(BulletproofGens::new(num_gens, 1))
		.sbox(PoseidonSbox::Inverse)
		.build()
}

#[test]
fn should_initialize_successfully() {
	new_test_ext().execute_with(|| {
<<<<<<< HEAD
		assert_ok!(Mixer::initialize(Origin::signed(0)));
=======
		assert_ok!(Mixer::initialize());
		// the mixer creates 4 groups, they should all initialise to 0
		let val = 1_000;
		for i in 0..4 {
			let g = MerkleGroups::get_group(i).unwrap();
			let m = Mixer::get_mixer(i).unwrap();
			assert_eq!(g.leaf_count, 0);
			assert_eq!(g.manager_required, true);
			assert_eq!(m.leaves.len(), 0);
			assert_eq!(m.fixed_deposit_size, val * 10_u64.pow(i))
		}
	})
}

#[test]
fn should_initialize_successfully_on_finalize() {
	new_test_ext().execute_with(|| {
		<Mixer as OnFinalize<u64>>::on_finalize(1);
>>>>>>> 678376d8
		// the mixer creates 4 groups, they should all initialise to 0
		let val = 1_000;
		for i in 0..4 {
			let g = MerkleGroups::get_group(i).unwrap();
			let mng = MerkleGroups::get_manager(i).unwrap();
			let m = Mixer::get_mixer(i).unwrap();
			assert_eq!(g.leaf_count, 0);
			assert_eq!(mng.required, true);
			assert_eq!(m.leaves.len(), 0);
			assert_eq!(m.fixed_deposit_size, val * 10_u64.pow(i))
		}
	})
}

#[test]
fn should_be_able_to_change_admin_with_root() {
	new_test_ext().execute_with(|| {
		let call = Box::new(Call::<Test>::transfer_admin(2));
		let res = call.dispatch_bypass_filter(RawOrigin::Root.into());
		assert_ok!(res);
		let admin = Mixer::admin();
		assert_eq!(admin, 2);

		let call = Box::new(Call::<Test>::transfer_admin(3));
		let res = call.dispatch_bypass_filter(RawOrigin::Signed(0).into());
		assert_err!(res, BadOrigin);
	})
}

#[test]
fn should_be_able_to_stop_mixers_with_root() {
	new_test_ext().execute_with(|| {
		assert_ok!(Mixer::initialize(Origin::signed(0)));
		let call = Box::new(Call::<Test>::set_stopped(true));
		let res = call.dispatch_bypass_filter(RawOrigin::Root.into());
		assert_ok!(res);

		for i in 0..4 {
			let stopped = MerkleGroups::stopped(i);
			assert!(stopped);
		}
	})
}

#[test]
fn should_be_able_to_change_admin() {
	new_test_ext().execute_with(|| {
		assert_ok!(Mixer::initialize(Origin::signed(0)));
		assert_err!(Mixer::transfer_admin(Origin::signed(1), 2), BadOrigin);
		assert_ok!(Mixer::transfer_admin(Origin::signed(0), 2));
		let admin = Mixer::admin();

		assert_eq!(admin, 2);
	})
}

#[test]
fn should_stop_and_start_mixer() {
	new_test_ext().execute_with(|| {
		assert_ok!(Mixer::initialize(Origin::signed(0)));
		let mut tree = FixedDepositTreeBuilder::new().build();
		let leaf = tree.generate_secrets();
		assert_ok!(Mixer::deposit(Origin::signed(0), 0, vec![Data(leaf)]));

		// Stopping deposits and withdrawal
		assert_ok!(Mixer::set_stopped(Origin::signed(0), true));
		assert_err!(
			Mixer::deposit(Origin::signed(0), 0, vec![]),
			Error::<Test>::MixerStopped
		);
		assert_err!(
			Mixer::withdraw(
				Origin::signed(0),
				0,
				0,
				Data::zero(),
				Vec::new(),
				Data::zero(),
				Vec::new(),
				Vec::new(),
				Vec::new()
			),
			Error::<Test>::MixerStopped
		);

		// Starting mixer
		assert_ok!(Mixer::set_stopped(Origin::signed(0), false));
		let leaf = tree.generate_secrets();
		assert_ok!(Mixer::deposit(Origin::signed(0), 0, vec![Data(leaf)]));
	})
}

#[test]
fn should_fail_to_deposit_with_insufficient_balance() {
	new_test_ext().execute_with(|| {
<<<<<<< HEAD
		assert_ok!(Mixer::initialize(Origin::signed(0)));
=======
		assert_ok!(Mixer::initialize());
>>>>>>> 678376d8
		let mut tree = FixedDepositTreeBuilder::new().build();
		for i in 0..4 {
			let leaf = tree.generate_secrets();
			assert_err!(
				Mixer::deposit(Origin::signed(4), i, vec![Data(leaf)]),
				DispatchError::Module {
					index: 0,
					error: 4,
					message: Some("InsufficientBalance")
				}
			);
		}
	})
}

#[test]
fn should_deposit_into_each_mixer_successfully() {
	new_test_ext().execute_with(|| {
<<<<<<< HEAD
		assert_ok!(Mixer::initialize(Origin::signed(0)));
=======
		assert_ok!(Mixer::initialize());
>>>>>>> 678376d8
		let mut tree = FixedDepositTreeBuilder::new().build();
		for i in 0..4 {
			let leaf = tree.generate_secrets();
			let balance_before = Balances::free_balance(1);
			assert_ok!(Mixer::deposit(Origin::signed(1), i, vec![Data(leaf)]));
			let balance_after = Balances::free_balance(1);

			// ensure state updates
			let g = MerkleGroups::get_group(i).unwrap();
			let m = Mixer::get_mixer(i).unwrap();
			let tvl = Mixer::total_value_locked(i);
			assert_eq!(tvl, m.fixed_deposit_size);
			assert_eq!(balance_before, balance_after + m.fixed_deposit_size);
			assert_eq!(g.leaf_count, 1);
			assert_eq!(m.leaves.len(), 1);
		}
	})
}

#[test]
fn should_withdraw_from_each_mixer_successfully() {
	new_test_ext().execute_with(|| {
<<<<<<< HEAD
		assert_ok!(Mixer::initialize(Origin::signed(0)));
=======
		assert_ok!(Mixer::initialize());
>>>>>>> 678376d8
		let pc_gens = PedersenGens::default();
		let poseidon = default_hasher(40960);

		for i in 0..4 {
			let mut prover_transcript = Transcript::new(b"zk_membership_proof");
			let prover = Prover::new(&pc_gens, &mut prover_transcript);
			let mut ftree = FixedDepositTreeBuilder::new()
				.hash_params(poseidon.clone())
				.depth(32)
				.build();

			let leaf = ftree.generate_secrets();
			ftree.tree.add_leaves(vec![leaf.to_bytes()], None);

			assert_ok!(Mixer::deposit(Origin::signed(1), i, vec![Data(leaf)]));

			let root = MerkleGroups::get_merkle_root(i).unwrap();
			let (proof, (comms_cr, nullifier_hash, leaf_index_comms_cr, proof_comms_cr)) =
				ftree.prove_zk(root.0, leaf, &ftree.hash_params.bp_gens, prover);

			let comms: Vec<Commitment> = comms_cr.iter().map(|x| Commitment(*x)).collect();
			let leaf_index_comms: Vec<Commitment> = leaf_index_comms_cr.iter().map(|x| Commitment(*x)).collect();
			let proof_comms: Vec<Commitment> = proof_comms_cr.iter().map(|x| Commitment(*x)).collect();

			let m = Mixer::get_mixer(i).unwrap();
			let balance_before = Balances::free_balance(2);
			// check TVL after depositing
			let tvl = Mixer::total_value_locked(i);
			assert_eq!(tvl, m.fixed_deposit_size);
			// withdraw from another account
			assert_ok!(Mixer::withdraw(
				Origin::signed(2),
				i,
				0,
				root,
				comms,
				Data(nullifier_hash),
				proof.to_bytes(),
				leaf_index_comms,
				proof_comms
			));
			let balance_after = Balances::free_balance(2);
			assert_eq!(balance_before + m.fixed_deposit_size, balance_after);
			// ensure TVL is 0 after withdrawing
			let tvl = Mixer::total_value_locked(i);
			assert_eq!(tvl, 0);
		}
	})
}

#[test]
fn should_cache_roots_if_no_new_deposits_show() {
	new_test_ext().execute_with(|| {
		System::set_block_number(1);
<<<<<<< HEAD
		assert_ok!(Mixer::initialize(Origin::signed(0)));
=======
		assert_ok!(Mixer::initialize());
>>>>>>> 678376d8
		let mut tree = FixedDepositTreeBuilder::new().build();
		let mut merkle_roots: Vec<Data> = vec![];
		for i in 0..4 {
			let leaf = tree.generate_secrets();
			assert_ok!(Mixer::deposit(Origin::signed(1), i, vec![Data(leaf)]));
			let root = MerkleGroups::get_merkle_root(i).unwrap();
			merkle_roots.push(root);
			let cache = MerkleGroups::cached_roots(1, i);
			assert_eq!(cache.len(), 1);
		}

		System::set_block_number(2);
		<Mixer as OnFinalize<u64>>::on_finalize(2);
		for i in 0..4 {
			let cache_prev = MerkleGroups::cached_roots(1, i);
			let cache = MerkleGroups::cached_roots(2, i);
			assert_eq!(cache, cache_prev);
		}

		System::set_block_number(3);
		<Mixer as OnFinalize<u64>>::on_finalize(3);
		for i in 0..4 {
			let cache_prev = MerkleGroups::cached_roots(2, i);
			let cache = MerkleGroups::cached_roots(3, i);
			assert_eq!(cache, cache_prev);
		}
	})
}

#[test]
fn should_not_have_cache_once_cache_length_exceeded() {
	new_test_ext().execute_with(|| {
		System::set_block_number(1);
<<<<<<< HEAD
		assert_ok!(Mixer::initialize(Origin::signed(0)));
=======
		assert_ok!(Mixer::initialize());
>>>>>>> 678376d8
		let mut tree = FixedDepositTreeBuilder::new().build();
		let mut merkle_roots: Vec<Data> = vec![];
		for i in 0..4 {
			let leaf = tree.generate_secrets();
			assert_ok!(Mixer::deposit(Origin::signed(1), i, vec![Data(leaf)]));
			let root = MerkleGroups::get_merkle_root(i).unwrap();
			merkle_roots.push(root);
			let cache = MerkleGroups::cached_roots(1, i);
			assert_eq!(cache.len(), 1);
		}

		<Mixer as OnFinalize<u64>>::on_finalize(1);
		<MerkleGroups as OnFinalize<u64>>::on_finalize(1);
		// iterate over next 5 blocks
		for i in 1..6 {
			System::set_block_number(i + 1);
			<Mixer as OnFinalize<u64>>::on_finalize(i + 1);
			<MerkleGroups as OnFinalize<u64>>::on_finalize(i + 1);
			// iterate over each mixer in each block
			for j in 0u32..4u32 {
				if i + 1 == 6 {
					let old_root = MerkleGroups::cached_roots(1, j);
					assert_eq!(old_root, vec![]);
				}

				// get cached root at block i + 1
				let root = MerkleGroups::cached_roots(i + 1, j);
				// check cached root is same as first updated root
				assert_eq!(root, vec![merkle_roots[j as usize]]);
				// check that highest cache block is i + 1
				assert_eq!(i + 1, HighestCachedBlock::<Test>::get());
			}
		}
	})
}<|MERGE_RESOLUTION|>--- conflicted
+++ resolved
@@ -1,10 +1,7 @@
 use super::*;
 use crate::mock::{new_test_ext, Balances, MerkleGroups, Mixer, Origin, System, Test};
 use bulletproofs::{r1cs::Prover, BulletproofGens, PedersenGens};
-<<<<<<< HEAD
-=======
-
->>>>>>> 678376d8
+
 use curve25519_gadgets::{
 	fixed_deposit_tree::builder::FixedDepositTreeBuilder,
 	poseidon::{
@@ -41,9 +38,6 @@
 #[test]
 fn should_initialize_successfully() {
 	new_test_ext().execute_with(|| {
-<<<<<<< HEAD
-		assert_ok!(Mixer::initialize(Origin::signed(0)));
-=======
 		assert_ok!(Mixer::initialize());
 		// the mixer creates 4 groups, they should all initialise to 0
 		let val = 1_000;
@@ -62,7 +56,6 @@
 fn should_initialize_successfully_on_finalize() {
 	new_test_ext().execute_with(|| {
 		<Mixer as OnFinalize<u64>>::on_finalize(1);
->>>>>>> 678376d8
 		// the mixer creates 4 groups, they should all initialise to 0
 		let val = 1_000;
 		for i in 0..4 {
@@ -158,11 +151,7 @@
 #[test]
 fn should_fail_to_deposit_with_insufficient_balance() {
 	new_test_ext().execute_with(|| {
-<<<<<<< HEAD
-		assert_ok!(Mixer::initialize(Origin::signed(0)));
-=======
-		assert_ok!(Mixer::initialize());
->>>>>>> 678376d8
+		assert_ok!(Mixer::initialize());
 		let mut tree = FixedDepositTreeBuilder::new().build();
 		for i in 0..4 {
 			let leaf = tree.generate_secrets();
@@ -181,11 +170,7 @@
 #[test]
 fn should_deposit_into_each_mixer_successfully() {
 	new_test_ext().execute_with(|| {
-<<<<<<< HEAD
-		assert_ok!(Mixer::initialize(Origin::signed(0)));
-=======
-		assert_ok!(Mixer::initialize());
->>>>>>> 678376d8
+		assert_ok!(Mixer::initialize());
 		let mut tree = FixedDepositTreeBuilder::new().build();
 		for i in 0..4 {
 			let leaf = tree.generate_secrets();
@@ -208,11 +193,7 @@
 #[test]
 fn should_withdraw_from_each_mixer_successfully() {
 	new_test_ext().execute_with(|| {
-<<<<<<< HEAD
-		assert_ok!(Mixer::initialize(Origin::signed(0)));
-=======
-		assert_ok!(Mixer::initialize());
->>>>>>> 678376d8
+		assert_ok!(Mixer::initialize());
 		let pc_gens = PedersenGens::default();
 		let poseidon = default_hasher(40960);
 
@@ -267,11 +248,7 @@
 fn should_cache_roots_if_no_new_deposits_show() {
 	new_test_ext().execute_with(|| {
 		System::set_block_number(1);
-<<<<<<< HEAD
-		assert_ok!(Mixer::initialize(Origin::signed(0)));
-=======
-		assert_ok!(Mixer::initialize());
->>>>>>> 678376d8
+		assert_ok!(Mixer::initialize());
 		let mut tree = FixedDepositTreeBuilder::new().build();
 		let mut merkle_roots: Vec<Data> = vec![];
 		for i in 0..4 {
@@ -305,11 +282,7 @@
 fn should_not_have_cache_once_cache_length_exceeded() {
 	new_test_ext().execute_with(|| {
 		System::set_block_number(1);
-<<<<<<< HEAD
-		assert_ok!(Mixer::initialize(Origin::signed(0)));
-=======
-		assert_ok!(Mixer::initialize());
->>>>>>> 678376d8
+		assert_ok!(Mixer::initialize());
 		let mut tree = FixedDepositTreeBuilder::new().build();
 		let mut merkle_roots: Vec<Data> = vec![];
 		for i in 0..4 {
