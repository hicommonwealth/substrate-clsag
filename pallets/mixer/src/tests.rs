--- conflicted
+++ resolved
@@ -1,17 +1,10 @@
 use super::*;
-<<<<<<< HEAD
 use crate::mock::{
 	new_test_ext, AccountId, Balance, Balances, CurrencyId, MerkleGroups, Mixer, MixerCall, Origin, System, Test,
 	Tokens,
 };
 use bulletproofs::{r1cs::Prover, BulletproofGens, PedersenGens};
-use curve25519_dalek::scalar::Scalar;
-use curve25519_gadgets::{
-=======
-use crate::mock::{new_test_ext, AccountId, Balances, MerkleGroups, Mixer, MixerCall, Origin, System, Test, Tokens};
-use bulletproofs::{r1cs::Prover, BulletproofGens, PedersenGens};
 use bulletproofs_gadgets::{
->>>>>>> 757b4f6c
 	fixed_deposit_tree::builder::FixedDepositTreeBuilder,
 	poseidon::{
 		builder::{Poseidon, PoseidonBuilder},
@@ -345,15 +338,11 @@
 	new_test_ext().execute_with(|| {
 		let currency_id = 1;
 		assert_ok!(Mixer::initialize());
-<<<<<<< HEAD
 		assert_ok!(<Mixer as ExtendedMixer<AccountId, CurrencyId, Balance>>::create_new(
 			4,
 			currency_id,
 			1_000
 		));
-=======
-		assert_ok!(Mixer::create_new(Origin::signed(4), currency_id, 1_000));
->>>>>>> 757b4f6c
 
 		let pc_gens = PedersenGens::default();
 		let poseidon = default_hasher(16400);
