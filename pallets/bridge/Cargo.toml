[package]
name = "webb-bridge"
version = "0.1.0"
authors = ["Drew Stone <drew@webb.tools>"]
edition = "2018"

# See more keys and their definitions at https://doc.rust-lang.org/cargo/reference/manifest.html

[dependencies]
log = "0.4.8"
codec = { package = "parity-scale-codec", version = "2.0.0", default-features = false, features = ["derive"] }
pallet-balances = { version = "3.0.0", default-features = false, git = "https://github.com/paritytech/substrate.git", branch = "polkadot-v0.9.6" }
frame-support = { default-features = false, version = "3.0.0", git = "https://github.com/paritytech/substrate.git", branch = "polkadot-v0.9.6" }
frame-system = { default-features = false, version = "3.0.0", git = "https://github.com/paritytech/substrate.git", branch = "polkadot-v0.9.6" }
sp-std = { default-features = false, version = "3.0.0", git = "https://github.com/paritytech/substrate.git", branch = "polkadot-v0.9.6" }
sp-runtime = { default-features = false, version = "3.0.0", git = "https://github.com/paritytech/substrate.git", branch = "polkadot-v0.9.6" }

pallet-merkle = { path = "../merkle", default-features = false }
webb-tokens = { path = "../tokens", default-features = false }
webb-traits = { default-features = false, path = "../traits" }
webb-currencies = { default-features = false, path = "../currencies" }

serde = { version = "1.0.101", optional = true, features = ["derive"] }
frame-benchmarking = { default-features = false, version = "3.0.0", git = "https://github.com/paritytech/substrate.git", branch = "polkadot-v0.9.6", optional = true }

[dependencies.curve25519-dalek]
version = "3.0.0"
default-features = false
features = ["u64_backend", "alloc"]

[dependencies.bencher]
version = "0.1.5"

[dev-dependencies]
<<<<<<< HEAD
sp-core = { default-features = false, version = "3.0.0", git = "https://github.com/paritytech/substrate.git", branch = "polkadot-v0.9.6" }
sp-io = { default-features = false, version = "3.0.0", git = "https://github.com/paritytech/substrate.git", branch = "polkadot-v0.9.6" }
=======
sp-core = { default-features = false, version = "3.0.0", git = "https://github.com/webb-tools/substrate.git", branch = "erup-4" }
sp-io = { default-features = false, version = "3.0.0", git = "https://github.com/webb-tools/substrate.git", branch = "erup-4" }
pallet-randomness-collective-flip = { default-features = false, version = "3.0.0", git = "https://github.com/webb-tools/substrate.git", branch = "erup-4" }
>>>>>>> 9dd20e04

[features]
default = ["std"]
std = [
    "serde",
    "codec/std",
    "pallet-balances/std",
    "frame-support/std",
    "frame-system/std",
    "webb-tokens/std",
    "frame-benchmarking/std",
    "pallet-merkle/std",
]
runtime-benchmarks = [
    "frame-benchmarking",
    "frame-system/runtime-benchmarks",
    "frame-support/runtime-benchmarks",
]<|MERGE_RESOLUTION|>--- conflicted
+++ resolved
@@ -32,14 +32,9 @@
 version = "0.1.5"
 
 [dev-dependencies]
-<<<<<<< HEAD
-sp-core = { default-features = false, version = "3.0.0", git = "https://github.com/paritytech/substrate.git", branch = "polkadot-v0.9.6" }
-sp-io = { default-features = false, version = "3.0.0", git = "https://github.com/paritytech/substrate.git", branch = "polkadot-v0.9.6" }
-=======
 sp-core = { default-features = false, version = "3.0.0", git = "https://github.com/webb-tools/substrate.git", branch = "erup-4" }
 sp-io = { default-features = false, version = "3.0.0", git = "https://github.com/webb-tools/substrate.git", branch = "erup-4" }
 pallet-randomness-collective-flip = { default-features = false, version = "3.0.0", git = "https://github.com/webb-tools/substrate.git", branch = "erup-4" }
->>>>>>> 9dd20e04
 
 [features]
 default = ["std"]
