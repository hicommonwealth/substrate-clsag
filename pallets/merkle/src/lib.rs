// A runtime module Groups with necessary imports

// Feel free to remove or edit this file as needed.
// If you change the name of this file, make sure to update its references in
// runtime/src/lib.rs If you remove this file, you can remove those references

// For more guidance on Substrate modules, see the example module
// https://github.com/paritytech/substrate/blob/master/frame/example/src/lib.rs

//! # Merkle Pallet
//!
//! The Merkle pallet provides functionality for making and managing the Merkle
//! trees.
//!
//! - [`Config`]
//! - [`Call`]
//! - [`Pallet`]
//!
//! ## Overview
//!
//! The Merkle pallet provides functions for:
//!
//! - Creating Merkle trees.
//! - Adding the manager and setting whether the manager is required.
//! - Adding leaf data to the Merkle tree.
//! - Adding nullifiers to the storage.
//! - Managing start/stop flags.
//! - Caching Merkle tree states.
//! - Verifying regular and zero-knowledge membership proofs
//!
//! ### Terminology
//!
//! - **Membership proof in zero-knowledge:** Proving that leaf is inside the
//!   tree without revealing which leaf you are proving over.
//!
//! - **Proof of creation in zero-knowledge:** Each leaf is made with an
//!   arithmetic circuit which includes hashing several values. Proving to know
//!   all these values are called proof of creation.
//!
//! - **Nullifier:** Nullifier is a part of this leaf circuit and is revealed
//!   when proving membership in zero-knowledge. The nullifier's role is to
//!   prevent double-spending.
//!
//! ### Implementations
//!
//! The Merkle pallet provides implementations for the following traits:
//!
//! - [`Group`](crate::traits::Group) Functions for creating and managing the
//!   group.
//!
//! ## Interface
//!
//! ### Dispatchable functions
//!
//! - `create_group` - Create Merkle tree and their respective manager account.
//! - `set_manager_required` - Set whether manager is required to add members
//!   and nullifiers.
//! - `set_manager` - Set manager account id. Can only be called by the root or
//!   the current manager.
//! - `set_stopped` - Sets stopped storage flag. This flag by itself doesn't do
//!   anything. It's up to higher-level pallets to make appropriate use of it.
//!   Can only be called by the root or the manager;
//! - `add_members` Adds an array of leaves to the tree. Can only be called by
//!   the manager if the manager is required.
//! - `verify` - Verifies the membership proof.
//!
//! ## Usage
//!
//! The following examples show how to use the Merkle pallet in your custom
//! pallet.
//!
//! ```
//! use pallet_merkle::traits::Group;
//! pub trait Config: frame_system::Config + pallet_merkle::Config {
//! 	type Group: Group<Self::AccountId, Self::BlockNumber, Self::GroupId>;
//! }
//! ```

#![cfg_attr(not(feature = "std"), no_std)]

pub mod traits;
pub mod utils;

#[cfg(test)]
pub mod mock;

#[cfg(test)]
pub mod tests;

#[cfg(feature = "runtime-benchmarks")]
mod benchmarking;
pub mod weights;

use bulletproofs::{
	r1cs::{R1CSProof, Verifier},
	BulletproofGens, PedersenGens,
};
use codec::{Decode, Encode};
use curve25519_dalek::scalar::Scalar;
use curve25519_gadgets::{
	fixed_deposit_tree::fixed_deposit_tree_verif_gadget,
	poseidon::{
		allocate_statics_for_verifier,
		builder::{Poseidon, PoseidonBuilder},
		PoseidonSbox, Poseidon_hash_2,
	},
	smt::gen_zero_tree,
	utils::AllocatedScalar,
};
use frame_support::{dispatch, ensure, traits::Get, weights::Weight, Parameter};
use frame_system::ensure_signed;
use merlin::Transcript;
use rand_core::OsRng;
use sp_runtime::traits::{AtLeast32Bit, One};
use sp_std::prelude::*;
pub use traits::Group;
use utils::{
	keys::{Commitment, ScalarData},
	permissions::ensure_admin,
};
use weights::WeightInfo;

// TODO find a better way to have a default hasher without saving it inside
// storage
/// Default hasher instance used to construct the tree
pub fn default_hasher() -> Poseidon {
	let width = 6;
<<<<<<< HEAD
	// TODO: should be able to pass number of generators
=======
	// TODO: should be able to pass the number of generators
>>>>>>> 8ca1822f
	// TODO: Initialise these generators with the pallet
	let bp_gens = BulletproofGens::new(16400, 1);
	PoseidonBuilder::new(width)
		.bulletproof_gens(bp_gens)
		.sbox(PoseidonSbox::Exponentiation3)
		.build()
}

pub use pallet::*;

/// Implementation of Merkle pallet
#[frame_support::pallet]
pub mod pallet {
	use super::*;
	use frame_support::pallet_prelude::*;
	use frame_system::pallet_prelude::*;

	/// The pallet's configuration trait.
	#[pallet::config]
	pub trait Config: frame_system::Config + balances::Config {
		/// The overarching event type.
		type Event: IsType<<Self as frame_system::Config>::Event> + From<Event<Self>>;
		/// The overarching group ID type
		type GroupId: Encode + Decode + Parameter + AtLeast32Bit + Default + Copy;
		/// The max depth of trees
		type MaxTreeDepth: Get<u8>;
		/// The amount of blocks to cache roots over
		type CacheBlockLength: Get<Self::BlockNumber>;
		/// Weight information for extrinsics in this pallet.
		type WeightInfo: WeightInfo;
	}

	#[pallet::error]
	pub enum Error<T> {
		/// Value was None
		NoneValue,
		/// Tree is full
		ExceedsMaxLeaves,
		/// Group Tree doesnt exist
		GroupDoesntExist,
		/// Invalid membership proof
		InvalidMembershipProof,
		/// Invalid merkle path length
		InvalidPathLength,
		/// Invalid commitments specified for the zk proof
		InvalidPrivateInputs,
		/// Nullifier is already used
		AlreadyUsedNullifier,
		/// Failed to verify zero-knowladge proof
		ZkVericationFailed,
		/// Invalid zero-knowladge data
		InvalidZkProof,
		/// Invalid depth of the tree specified
		InvalidTreeDepth,
		/// Invalid merkle root hash
		InvalidMerkleRoot,
		/// Manager is required for specific action
		ManagerIsRequired,
		/// Manager not found for specific tree
		ManagerDoesntExist,
	}

	#[pallet::event]
	#[pallet::generate_deposit(pub(crate) fn deposit_event)]
	pub enum Event<T: Config> {
		/// New members/leaves added to the tree
		NewMember(T::GroupId, T::AccountId, Vec<ScalarData>),
	}

	/// Old name generated by `decl_event`.
	// #[deprecated(note = "use `Event` instead")]
	// pub type RawEvent<T, I = ()> = Event<T, I>;

	/// The next group identifier up for grabs
	#[pallet::storage]
	#[pallet::getter(fn next_group_id)]
	pub type NextGroupId<T: Config> = StorageValue<_, T::GroupId, ValueQuery>;

	/// The map of groups to their metadata
	#[pallet::storage]
	#[pallet::getter(fn groups)]
	pub type Groups<T: Config> = StorageMap<_, Blake2_128Concat, T::GroupId, Option<GroupTree>, ValueQuery>;

	/// Map of cached/past Merkle roots at each block number and group. There
	/// can be more than one root update in a single block. Allows for easy
	/// pruning since we can remove all keys of the first map past a certain
	/// point.
	#[pallet::storage]
	#[pallet::getter(fn cached_roots)]
	pub type CachedRoots<T: Config> = StorageDoubleMap<
		_,
		Blake2_128Concat,
		T::BlockNumber,
		Blake2_128Concat,
		T::GroupId,
		Vec<ScalarData>,
		ValueQuery,
	>;

	/// Maps tree id to the manager of the tree
	#[pallet::storage]
	#[pallet::getter(fn get_manager)]
	pub type Managers<T: Config> = StorageMap<_, Blake2_128Concat, T::GroupId, Option<Manager<T>>, ValueQuery>;

	/// Block number of the oldest set of roots that we are caching
	#[pallet::storage]
	#[pallet::getter(fn lowest_cached_block)]
	pub type LowestCachedBlock<T: Config> = StorageValue<_, T::BlockNumber, ValueQuery>;

	/// Block number of the newest set of roots that we are caching
	#[pallet::storage]
	#[pallet::getter(fn highest_cached_block)]
	pub type HighestCachedBlock<T: Config> = StorageValue<_, T::BlockNumber, ValueQuery>;

	/// Map of used nullifiers for each tree.
	#[pallet::storage]
	#[pallet::getter(fn used_nullifiers)]
	pub type UsedNullifiers<T: Config> = StorageMap<_, Blake2_128Concat, (T::GroupId, ScalarData), bool, ValueQuery>;

	/// Indicates whether the group tree is stopped or not
	#[pallet::storage]
	#[pallet::getter(fn stopped)]
	pub type Stopped<T: Config> = StorageMap<_, Blake2_128Concat, T::GroupId, bool, ValueQuery>;

	#[pallet::pallet]
	pub struct Pallet<T>(PhantomData<T>);

	#[pallet::hooks]
	impl<T: Config> Hooks<T::BlockNumber> for Pallet<T> {
		fn on_initialize(_n: T::BlockNumber) -> Weight {
			// Returning the weights for `on_finalize` in worst-case scenario where all if
			// branches are hit
			<T as Config>::WeightInfo::on_finalize()
		}

		fn on_finalize(n: T::BlockNumber) {
			// update highest block in cache
			if HighestCachedBlock::<T>::get() < n {
				HighestCachedBlock::<T>::set(n);
			}

			// initialise lowest block in cache if not already
			if LowestCachedBlock::<T>::get() < One::one() {
				LowestCachedBlock::<T>::set(n);
			}

			// update and prune database if pruning length has been hit
			if HighestCachedBlock::<T>::get() > T::CacheBlockLength::get() {
				if HighestCachedBlock::<T>::get() - T::CacheBlockLength::get() >= LowestCachedBlock::<T>::get() {
					CachedRoots::<T>::remove_prefix(LowestCachedBlock::<T>::get());
					LowestCachedBlock::<T>::set(LowestCachedBlock::<T>::get() + One::one());
				}
			}
		}
	}

	#[pallet::call]
	impl<T: Config> Pallet<T> {
		/// Creates a new group and sets a new manager for that group. The
		/// initial manager is the sender. Also increments the mixer id counter
		/// in the storage. If _depth is not provided, max tree depth is
		/// assumed.
		///
		/// Weights:
		/// - Dependent on arguments: _depth
		///
		/// - Base weight: 8_356_000
		/// - DB weights: 1 read, 3 writes
		/// - Additional weights: 151_000 * _depth
		#[pallet::weight(<T as Config>::WeightInfo::create_group(_depth.map_or(T::MaxTreeDepth::get() as u32, |x| x as u32)))]
		pub fn create_group(origin: OriginFor<T>, r_is_mgr: bool, _depth: Option<u8>) -> DispatchResultWithPostInfo {
			let sender = ensure_signed(origin)?;
			let depth = match _depth {
				Some(d) => d,
				None => T::MaxTreeDepth::get(),
			};
			let _ = <Self as Group<_, _, _>>::create_group(sender, r_is_mgr, depth)?;
			Ok(().into())
		}

		/// Sets if a manager is required for specific actions like adding
		/// nullifiers or leaves into the tree.
		///
		/// Can only be called by the root or the current manager.
		///
		/// Weights:
		/// - Independend of the arguments.
		///
		/// - Base weight: 7_000_000
		/// - DB weights: 1 read, 1 write
		#[pallet::weight(<T as Config>::WeightInfo::set_manager_required())]
		pub fn set_manager_required(
			origin: OriginFor<T>,
			group_id: T::GroupId,
			manager_required: bool,
		) -> DispatchResultWithPostInfo {
			let sender = ensure_signed(origin)?;

			<Self as Group<_, _, _>>::set_manager_required(sender, group_id, manager_required)?;
			Ok(().into())
		}

		/// Sets manager account id.
		///
		/// Can only be called by the root or the current manager.
		///
		/// Weights:
		/// - Independent of the arguments.
		///
		/// - Base weight: 8_000_000
		/// - DB weights: 1 read, 1 write
		#[pallet::weight(<T as Config>::WeightInfo::set_manager())]
		pub fn set_manager(
			origin: OriginFor<T>,
			group_id: T::GroupId,
			new_manager: T::AccountId,
		) -> DispatchResultWithPostInfo {
			let manager_data = Managers::<T>::get(group_id)
				.ok_or(Error::<T>::ManagerDoesntExist)
				.unwrap();
			// Changing manager should always require an extrinsic from the manager or root
			// even if the group doesn't explicitly require managers for other calls.
			ensure_admin(origin, &manager_data.account_id)?;
			// We are passing manager always since we won't have account id when calling
			// from root origin
			<Self as Group<_, _, _>>::set_manager(manager_data.account_id, group_id, new_manager)?;
			Ok(().into())
		}

		/// Set stopped flag inside the storage.
		///
		/// Can only be called by the root or the current manager.
		///
		/// Weights:
		/// - Independent of the arguments.
		///
		/// - Base weight: 8_000_000
		/// - DB weights: 1 read, 1 write
		#[pallet::weight(<T as Config>::WeightInfo::set_stopped())]
		pub fn set_stopped(origin: OriginFor<T>, group_id: T::GroupId, stopped: bool) -> DispatchResultWithPostInfo {
			let manager_data = Managers::<T>::get(group_id)
				.ok_or(Error::<T>::ManagerDoesntExist)
				.unwrap();
			ensure_admin(origin, &manager_data.account_id)?;
			<Self as Group<_, _, _>>::set_stopped(manager_data.account_id, group_id, stopped)?;
			Ok(().into())
		}

		/// Adds an array of leaf data into the tree and adds calculated root to
		/// the cache.
		///
		/// Can only be called by the manager if a manager is set.
		///
		/// Weights:
		/// - Dependent on argument: `members`
		///
		/// - Base weight: 384_629_956_000
		/// - DB weights: 3 reads, 2 writes
		/// - Additional weights: 20_135_984_000 * members.len()
		#[pallet::weight(<T as Config>::WeightInfo::add_members(members.len() as u32))]
		pub fn add_members(
			origin: OriginFor<T>,
			group_id: T::GroupId,
			members: Vec<ScalarData>,
		) -> DispatchResultWithPostInfo {
			let sender = ensure_signed(origin)?;
			<Self as Group<_, _, _>>::add_members(sender, group_id, members)?;
			Ok(().into())
		}

		/// Verification stub for testing, these verification functions should
		/// not need to be used directly as extrinsics. Rather, higher-order
		/// modules should use the module functions to verify and execute
		/// further logic.
		///
		/// Verifies the membership proof.
		///
		/// Weights:
		/// - Dependent on the argument: `path`
		/// - Base weight: 383_420_867_000
		/// - DB weights: 1 read
		/// - Additional weights: 814_291_000 * path.len()
		#[pallet::weight(<T as Config>::WeightInfo::verify_path(path.len() as u32))]
		pub fn verify(
			origin: OriginFor<T>,
			group_id: T::GroupId,
			leaf: ScalarData,
			path: Vec<(bool, ScalarData)>,
		) -> DispatchResultWithPostInfo {
			let _sender = ensure_signed(origin)?;
			<Self as Group<_, _, _>>::verify(group_id, leaf, path)?;
			Ok(().into())
		}
	}
}

/// Data about the manager of the GroupTree
#[derive(Clone, Encode, Decode, PartialEq)]
pub struct Manager<T: Config> {
	/// Accound id of the manager
	pub account_id: T::AccountId,
	/// Is manager required to execute guarded functions in the tree
	pub required: bool,
}

impl<T: Config> Manager<T> {
	pub fn new(account_id: T::AccountId, required: bool) -> Self {
		Self { account_id, required }
	}
}

/// Essential data about the tree
///
/// It holds:
/// - Current state of the tree
/// - Data needed for the next insert into the tree
/// - Limits of the tree
#[cfg_attr(feature = "std", derive(Debug))]
#[derive(Clone, Encode, Decode, PartialEq)]
pub struct GroupTree {
	/// Current number of leaves in the tree
	pub leaf_count: u32,
	/// Maximum allowed leaves in the tree
	pub max_leaves: u32,
	/// Depth of the tree
	pub depth: u8,
	/// Current root hash of the tree
	pub root_hash: ScalarData,
	/// Edge nodes needed for the next insert in the tree
	pub edge_nodes: Vec<ScalarData>,
}

impl GroupTree {
	pub fn new<T: Config>(depth: u8) -> Self {
		let zero_tree = gen_zero_tree(6, &PoseidonSbox::Exponentiation3);
		let init_edges: Vec<ScalarData> = zero_tree[0..depth as usize]
			.iter()
			.map(|x| ScalarData::from(*x))
			.collect();
		let init_root = ScalarData::from(zero_tree[depth as usize]);
		Self {
			root_hash: init_root,
			leaf_count: 0,
			depth,
			max_leaves: u32::MAX >> (T::MaxTreeDepth::get() - depth),
			edge_nodes: init_edges,
		}
	}
}

impl<T: Config> Group<T::AccountId, T::BlockNumber, T::GroupId> for Pallet<T> {
	fn create_group(
		sender: T::AccountId,
		is_manager_required: bool,
		depth: u8,
	) -> Result<T::GroupId, dispatch::DispatchError> {
		ensure!(
			depth <= T::MaxTreeDepth::get() && depth > 0,
			Error::<T>::InvalidTreeDepth
		);

		// Setting the next group id
		let group_id = Self::next_group_id();
		NextGroupId::<T>::mutate(|id| *id += One::one());

		// Setting up the tree
		let mtree = GroupTree::new::<T>(depth);
		Groups::<T>::insert(group_id, Some(mtree));

		// Setting up the manager
		let manager = Manager::<T>::new(sender, is_manager_required);
		Managers::<T>::insert(group_id, Some(manager));
		Ok(group_id)
	}

	fn set_stopped(sender: T::AccountId, id: T::GroupId, stopped: bool) -> Result<(), dispatch::DispatchError> {
		let manager_data = Managers::<T>::get(id).ok_or(Error::<T>::ManagerDoesntExist).unwrap();
		ensure!(sender == manager_data.account_id, Error::<T>::ManagerIsRequired);
		Stopped::<T>::insert(id, stopped);
		Ok(())
	}

	fn set_manager_required(
		sender: T::AccountId,
		id: T::GroupId,
		manager_required: bool,
	) -> Result<(), dispatch::DispatchError> {
		let mut manager_data = Managers::<T>::get(id).ok_or(Error::<T>::ManagerDoesntExist).unwrap();
		// Changing manager required should always require an extrinsic from the
		// manager even if the group doesn't explicitly require managers for
		// other calls.
		ensure!(sender == manager_data.account_id, Error::<T>::ManagerIsRequired);
		manager_data.required = manager_required;
		Managers::<T>::insert(id, Some(manager_data));
		Ok(())
	}

	fn set_manager(
		sender: T::AccountId,
		id: T::GroupId,
		new_manager: T::AccountId,
	) -> Result<(), dispatch::DispatchError> {
		let mut manager_data = Managers::<T>::get(id).ok_or(Error::<T>::ManagerDoesntExist).unwrap();
		ensure!(sender == manager_data.account_id, Error::<T>::ManagerIsRequired);
		manager_data.account_id = new_manager;
		Managers::<T>::insert(id, Some(manager_data));
		Ok(())
	}

	fn add_members(
		sender: T::AccountId,
		id: T::GroupId,
		members: Vec<ScalarData>,
	) -> Result<(), dispatch::DispatchError> {
		let mut tree = Groups::<T>::get(id).ok_or(Error::<T>::GroupDoesntExist).unwrap();
		let manager_data = Managers::<T>::get(id).ok_or(Error::<T>::ManagerDoesntExist).unwrap();
		// Check if the tree requires extrinsics to be called from a manager
		ensure!(
			Self::is_manager_required(sender.clone(), &manager_data),
			Error::<T>::ManagerIsRequired
		);
		let num_points = members.len() as u32;
		ensure!(
			tree.leaf_count + num_points <= tree.max_leaves,
			Error::<T>::ExceedsMaxLeaves
		);

		let h = default_hasher();
		let zero_tree = gen_zero_tree(h.width, &h.sbox);
		for data in &members {
			Self::add_leaf(&mut tree, *data, &zero_tree, &h);
		}
		let block_number: T::BlockNumber = <frame_system::Module<T>>::block_number();
		CachedRoots::<T>::append(block_number, id, tree.root_hash);
		Groups::<T>::insert(id, Some(tree));

		// Raising the New Member event for the client to build a tree locally
		Self::deposit_event(Event::NewMember(id, sender, members));
		Ok(())
	}

	fn add_nullifier(
		sender: T::AccountId,
		id: T::GroupId,
		nullifier_hash: ScalarData,
	) -> Result<(), dispatch::DispatchError> {
		let manager_data = Managers::<T>::get(id).ok_or(Error::<T>::ManagerDoesntExist).unwrap();
		// Check if the tree requires extrinsics to be called from a manager
		ensure!(
			Self::is_manager_required(sender.clone(), &manager_data),
			Error::<T>::ManagerIsRequired
		);
		UsedNullifiers::<T>::insert((id, nullifier_hash), true);
		Ok(())
	}

	fn has_used_nullifier(id: T::GroupId, nullifier: ScalarData) -> Result<(), dispatch::DispatchError> {
		let _ = Groups::<T>::get(id).ok_or(Error::<T>::GroupDoesntExist).unwrap();

		ensure!(
			!UsedNullifiers::<T>::contains_key((id, nullifier)),
			Error::<T>::AlreadyUsedNullifier
		);
		Ok(())
	}

	fn verify(id: T::GroupId, leaf: ScalarData, path: Vec<(bool, ScalarData)>) -> Result<(), dispatch::DispatchError> {
		let tree = Groups::<T>::get(id).ok_or(Error::<T>::GroupDoesntExist).unwrap();

		ensure!(tree.edge_nodes.len() == path.len(), Error::<T>::InvalidPathLength);
		let h = default_hasher();
		let mut hash = leaf.0;
		for (is_right, node) in path {
			hash = match is_right {
				true => Poseidon_hash_2(hash, node.0, &h),
				false => Poseidon_hash_2(node.0, hash, &h),
			}
		}

		ensure!(hash == tree.root_hash.0, Error::<T>::InvalidMembershipProof);
		Ok(())
	}

	fn verify_zk_membership_proof(
		group_id: T::GroupId,
		cached_block: T::BlockNumber,
		cached_root: ScalarData,
		comms: Vec<Commitment>,
		nullifier_hash: ScalarData,
		proof_bytes: Vec<u8>,
		leaf_index_commitments: Vec<Commitment>,
		proof_commitments: Vec<Commitment>,
	) -> Result<(), dispatch::DispatchError> {
		let tree = Groups::<T>::get(group_id).ok_or(Error::<T>::GroupDoesntExist).unwrap();
		ensure!(
			tree.edge_nodes.len() == proof_commitments.len(),
			Error::<T>::InvalidPathLength
		);
		// Ensure that root being checked against is in the cache
		let old_roots = Self::cached_roots(cached_block, group_id);
		ensure!(
			old_roots.iter().any(|r| *r == cached_root),
			Error::<T>::InvalidMerkleRoot
		);
		// TODO: Initialise these generators with the pallet
		let pc_gens = PedersenGens::default();
		<Self as Group<_, _, _>>::verify_zk(
			pc_gens,
			cached_root,
			tree.depth,
			comms,
			nullifier_hash,
			proof_bytes,
			leaf_index_commitments,
			proof_commitments,
		)
	}

	fn verify_zk(
		pc_gens: PedersenGens,
		m_root: ScalarData,
		depth: u8,
		comms: Vec<Commitment>,
		nullifier_hash: ScalarData,
		proof_bytes: Vec<u8>,
		leaf_index_commitments: Vec<Commitment>,
		proof_commitments: Vec<Commitment>,
	) -> Result<(), dispatch::DispatchError> {
		let label = b"zk_membership_proof";
		let h = default_hasher();
		let mut verifier_transcript = Transcript::new(label);
		let mut verifier = Verifier::new(&mut verifier_transcript);

		ensure!(comms.len() == 3, Error::<T>::InvalidPrivateInputs);
		let r_val = verifier.commit(comms[0].0);
		let r_alloc = AllocatedScalar {
			variable: r_val,
			assignment: None,
		};
		let nullifier_val = verifier.commit(comms[1].0);
		let nullifier_alloc = AllocatedScalar {
			variable: nullifier_val,
			assignment: None,
		};

		let var_leaf = verifier.commit(comms[2].0);
		let leaf_alloc_scalar = AllocatedScalar {
			variable: var_leaf,
			assignment: None,
		};

		let mut leaf_index_alloc_scalars = vec![];
		for l in leaf_index_commitments {
			let v = verifier.commit(l.0);
			leaf_index_alloc_scalars.push(AllocatedScalar {
				variable: v,
				assignment: None,
			});
		}

		let mut proof_alloc_scalars = vec![];
		for p in proof_commitments {
			let v = verifier.commit(p.0);
			proof_alloc_scalars.push(AllocatedScalar {
				variable: v,
				assignment: None,
			});
		}

		let num_statics = 4;
		let statics = allocate_statics_for_verifier(&mut verifier, num_statics, &pc_gens);
		let gadget_res = fixed_deposit_tree_verif_gadget(
			&mut verifier,
			depth as usize,
			&m_root.0,
			&nullifier_hash.0,
			r_alloc,
			nullifier_alloc,
			leaf_alloc_scalar,
			leaf_index_alloc_scalars,
			proof_alloc_scalars,
			statics,
			&h,
		);
		ensure!(gadget_res.is_ok(), Error::<T>::InvalidZkProof);

		let proof = R1CSProof::from_bytes(&proof_bytes);
		ensure!(proof.is_ok(), Error::<T>::InvalidZkProof);
		let proof = proof.unwrap();

		let mut rng = OsRng::default();
		let verify_res = verifier.verify_with_rng(&proof, &h.pc_gens, &h.bp_gens, &mut rng);
		ensure!(verify_res.is_ok(), Error::<T>::ZkVericationFailed);
		Ok(())
	}
}

impl<T: Config> Pallet<T> {
	pub fn get_cache(group_id: T::GroupId, block_number: T::BlockNumber) -> Vec<ScalarData> {
		Self::cached_roots(block_number, group_id)
	}

	pub fn get_merkle_root(group_id: T::GroupId) -> Result<ScalarData, dispatch::DispatchError> {
		let group = Self::get_group(group_id)?;
		Ok(group.root_hash)
	}

	pub fn add_root_to_cache(
		group_id: T::GroupId,
		block_number: T::BlockNumber,
	) -> Result<(), dispatch::DispatchError> {
		let root = Self::get_merkle_root(group_id)?;
		CachedRoots::<T>::append(block_number, group_id, root);
		Ok(())
	}

	pub fn get_group(group_id: T::GroupId) -> Result<GroupTree, dispatch::DispatchError> {
		let tree = Groups::<T>::get(group_id).ok_or(Error::<T>::GroupDoesntExist).unwrap();
		Ok(tree)
	}

	pub fn is_manager_required(sender: T::AccountId, manager: &Manager<T>) -> bool {
		if manager.required {
			return sender == manager.account_id;
		} else {
			return true;
		}
	}

<<<<<<< HEAD
	pub fn add_leaf(tree: &mut GroupTree, data: ScalarData, zero_tee: &Vec<[u8; 32]>, h: &Poseidon) {
=======
	pub fn add_leaf(tree: &mut GroupTree, data: ScalarData, zero_tree: &Vec<[u8; 32]>, h: &Poseidon) {
>>>>>>> 8ca1822f
		let mut edge_index = tree.leaf_count;
		let mut hash = data.0;
		// Update the tree
		for i in 0..tree.edge_nodes.len() {
			hash = if edge_index % 2 == 0 {
				tree.edge_nodes[i] = ScalarData(hash);
<<<<<<< HEAD
				let zero_h = Scalar::from_bytes_mod_order(zero_tee[i]);
=======
				let zero_h = Scalar::from_bytes_mod_order(zero_tree[i]);
>>>>>>> 8ca1822f
				Poseidon_hash_2(hash, zero_h, h)
			} else {
				Poseidon_hash_2(tree.edge_nodes[i].0, hash, h)
			};

			edge_index /= 2;
		}

		tree.leaf_count += 1;
		tree.root_hash = ScalarData(hash);
	}
}<|MERGE_RESOLUTION|>--- conflicted
+++ resolved
@@ -125,11 +125,7 @@
 /// Default hasher instance used to construct the tree
 pub fn default_hasher() -> Poseidon {
 	let width = 6;
-<<<<<<< HEAD
-	// TODO: should be able to pass number of generators
-=======
 	// TODO: should be able to pass the number of generators
->>>>>>> 8ca1822f
 	// TODO: Initialise these generators with the pallet
 	let bp_gens = BulletproofGens::new(16400, 1);
 	PoseidonBuilder::new(width)
@@ -759,22 +755,14 @@
 		}
 	}
 
-<<<<<<< HEAD
-	pub fn add_leaf(tree: &mut GroupTree, data: ScalarData, zero_tee: &Vec<[u8; 32]>, h: &Poseidon) {
-=======
 	pub fn add_leaf(tree: &mut GroupTree, data: ScalarData, zero_tree: &Vec<[u8; 32]>, h: &Poseidon) {
->>>>>>> 8ca1822f
 		let mut edge_index = tree.leaf_count;
 		let mut hash = data.0;
 		// Update the tree
 		for i in 0..tree.edge_nodes.len() {
 			hash = if edge_index % 2 == 0 {
 				tree.edge_nodes[i] = ScalarData(hash);
-<<<<<<< HEAD
-				let zero_h = Scalar::from_bytes_mod_order(zero_tee[i]);
-=======
 				let zero_h = Scalar::from_bytes_mod_order(zero_tree[i]);
->>>>>>> 8ca1822f
 				Poseidon_hash_2(hash, zero_h, h)
 			} else {
 				Poseidon_hash_2(tree.edge_nodes[i].0, hash, h)
