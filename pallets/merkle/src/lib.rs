// A runtime module trees with necessary imports

// Feel free to remove or edit this file as needed.
// If you change the name of this file, make sure to update its references in
// runtime/src/lib.rs If you remove this file, you can remove those references

// For more guidance on Substrate modules, see the example module
// https://github.com/paritytech/substrate/blob/master/frame/example/src/lib.rs

//! # Merkle Pallet
//!
//! The Merkle pallet provides functionality for making and managing the Merkle
//! trees.
//!
//! - [`Config`]
//! - [`Call`]
//! - [`Pallet`]
//!
//! ## Overview
//!
//! The Merkle pallet provides functions for:
//!
//! - Creating Merkle trees.
//! - Adding the manager and setting whether the manager is required.
//! - Adding leaf data to the Merkle tree.
//! - Adding nullifiers to the storage.
//! - Managing start/stop flags.
//! - Caching Merkle tree states.
//! - Verifying regular and zero-knowledge membership proofs
//!
//! ### Terminology
//!
//! - **Membership proof in zero-knowledge:** Proving that leaf is inside the
//!   tree without revealing which leaf you are proving over.
//!
//! - **Proof of creation in zero-knowledge:** Each leaf is made with an
//!   arithmetic circuit which includes hashing several values. Proving to know
//!   all these values are called proof of creation.
//!
//! - **Nullifier:** Nullifier is a part of this leaf circuit and is revealed
//!   when proving membership in zero-knowledge. The nullifier's role is to
//!   prevent double-spending.
//!
//! ### Implementations
//!
//! The Merkle pallet provides implementations for the following traits:
//!
//! - [`Group`](crate::traits::Group) Functions for creating and managing the
//!   group.
//!
//! ## Interface
//!
//! ### Dispatchable functions
//!
//! - `create_tree` - Create Merkle tree and their respective manager account.
//! - `set_manager_required` - Set whether manager is required to add members
//!   and nullifiers.
//! - `set_manager` - Set manager account id. Can only be called by the root or
//!   the current manager.
//! - `set_stopped` - Sets stopped storage flag. This flag by itself doesn't do
//!   anything. It's up to higher-level pallets to make appropriate use of it.
//!   Can only be called by the root or the manager;
//! - `add_members` Adds an array of leaves to the tree. Can only be called by
//!   the manager if the manager is required.
//! - `verify` - Verifies the membership proof.
//!
//! ## Usage
//!
//! The following examples show how to use the Merkle pallet in your custom
//! pallet.
//!
//! ```
//! use pallet_merkle::traits::Tree;
//! pub trait Config: frame_system::Config + pallet_merkle::Config {
//! 	type Tree: Tree<Self>;
//! }
//! ```

#![cfg_attr(not(feature = "std"), no_std)]

pub mod traits;
pub mod utils;

#[cfg(test)]
pub mod mock;

#[cfg(test)]
pub mod tests;

#[cfg(feature = "runtime-benchmarks")]
mod benchmarking;
pub mod weights;

use codec::{Decode, Encode};
use frame_support::{
	dispatch::DispatchError,
	ensure,
	traits::{Get, Randomness},
	weights::Weight,
	Parameter,
};
use frame_system::ensure_signed;
use sp_runtime::traits::{AtLeast32Bit, One};
use sp_std::prelude::*;
pub use traits::Tree;
use utils::{
	keys::ScalarBytes,
	permissions::ensure_admin,
	setup::{Curve, Setup},
};
use weights::WeightInfo;

pub use pallet::*;

/// Implementation of Merkle pallet
#[frame_support::pallet]
pub mod pallet {
	use super::*;
	use frame_support::pallet_prelude::*;
	use frame_system::pallet_prelude::*;

	/// The pallet's configuration trait.
	#[pallet::config]
	pub trait Config: frame_system::Config {
		/// The overarching event type.
		type Event: IsType<<Self as frame_system::Config>::Event> + From<Event<Self>>;
		/// The overarching tree ID type
		type TreeId: Encode + Decode + Parameter + AtLeast32Bit + Default + Copy;
		/// The overarching tree ID type
		type KeyId: Encode + Decode + Parameter + AtLeast32Bit + Default + Copy;
		/// The max depth of trees
		type MaxTreeDepth: Get<u8>;
		/// The amount of blocks to cache roots over
		type CacheBlockLength: Get<Self::BlockNumber>;
		/// The generator used to supply randomness to contracts through
		/// `seal_random`.
		type Randomness: Randomness<Self::Hash, Self::BlockNumber>;
		/// Weight information for extrinsics in this pallet.
		type WeightInfo: WeightInfo;
	}

	#[pallet::error]
	pub enum Error<T> {
		/// Value was None
		NoneValue,
		/// Tree is full
		ExceedsMaxLeaves,
		/// Tree is already initialized when it shouldn't be
		AlreadyInitialized,
		/// Tree isn't initialized
		NotInitialized,
		/// Tree doesnt exist
		TreeDoesntExist,
		/// Key doesnt exist
		KeyDoesntExist,
		/// Invalid membership proof
		InvalidMembershipProof,
		/// Invalid merkle path length
		InvalidPathLength,
		/// Invalid commitments (private inputs) specified for the zk proof
		InvalidPrivateInputs,
		/// Invalid public inputs specified for the zk proof
		InvalidPublicInputs,
		/// Nullifier is already used
		AlreadyUsedNullifier,
		/// Failed to generate zero (empty) tree
		ZeroTreeGenFailed,
		/// Failed to hash two values
		HashingFailed,
		/// Failed to verify zero-knowladge proof
		ZkVerificationFailed,
		/// Invalid verifier key
		InvalidVerifierKey,
		/// Unsatisfied constraint system
		ConstraintSystemUnsatisfied,
		/// Invalid zero-knowladge data
		InvalidZkProof,
		/// Invalid depth of the tree specified
		InvalidTreeDepth,
		/// Invalid merkle root hash
		InvalidMerkleRoot,
		/// Manager is required for specific action
		ManagerIsRequired,
		/// Manager not found for specific tree
		ManagerDoesntExist,
		/// Error for unimplemented functionality
		Unimplemented,
		/// Unexpected/Unknown error
		Unknown,
	}

	#[pallet::event]
	#[pallet::generate_deposit(pub(crate) fn deposit_event)]
	#[pallet::metadata(T::AccountId = "AccountId", T::TreeId = "TreeId")]
	pub enum Event<T: Config> {
		/// New tree created
		NewTree(T::TreeId, T::AccountId, bool),
		/// New members/leaves added to the tree
		NewMembers(T::TreeId, T::AccountId, u32, Vec<ScalarBytes>),
		/// New nullifier submitted on verification
		NewNullifier(T::TreeId, T::AccountId, ScalarBytes),
	}

	/// Old name generated by `decl_event`.
	// #[deprecated(note = "use `Event` instead")]
	// pub type RawEvent<T, I = ()> = Event<T, I>;

	/// The next tree identifier up for grabs
	#[pallet::storage]
	#[pallet::getter(fn next_tree_id)]
	pub type NextTreeId<T: Config> = StorageValue<_, T::TreeId, ValueQuery>;

	/// The next tree identifier up for grabs
	#[pallet::storage]
	#[pallet::getter(fn next_key_id)]
	pub type NextKeyId<T: Config> = StorageValue<_, T::KeyId, ValueQuery>;

	/// The map of trees to their metadata
	#[pallet::storage]
	#[pallet::getter(fn trees)]
	pub type Trees<T: Config> = StorageMap<_, Blake2_128Concat, T::TreeId, Option<MerkleTree>, ValueQuery>;

	/// The map of trees to their metadata
	#[pallet::storage]
	#[pallet::getter(fn verifying_key_for_tree)]
	pub type VerifyingKeyForTree<T: Config> = StorageMap<_, Blake2_128Concat, T::TreeId, T::KeyId, ValueQuery>;

	/// The map of verifying keys for each backend
	#[pallet::storage]
	#[pallet::getter(fn verifying_keys)]
	pub type VerifyingKeys<T: Config> = StorageMap<_, Blake2_128Concat, T::KeyId, Option<Vec<u8>>, ValueQuery>;

	/// The map of (tree_id, index) to the leaf commitment
	#[pallet::storage]
	#[pallet::getter(fn leaves)]
	pub type Leaves<T: Config> =
		StorageDoubleMap<_, Blake2_128Concat, T::TreeId, Blake2_128Concat, u32, ScalarBytes, ValueQuery>;

	/// Map of cached/past Merkle roots at each block number and group. There
	/// can be more than one root update in a single block. Allows for easy
	/// pruning since we can remove all keys of the first map past a certain
	/// point.
	#[pallet::storage]
	#[pallet::getter(fn cached_roots)]
	pub type CachedRoots<T: Config> = StorageDoubleMap<
		_,
		Blake2_128Concat,
		T::BlockNumber,
		Blake2_128Concat,
		T::TreeId,
		Vec<ScalarBytes>,
		ValueQuery,
	>;

	/// Maps tree id to the manager of the tree
	#[pallet::storage]
	#[pallet::getter(fn get_manager)]
	pub type Managers<T: Config> = StorageMap<_, Blake2_128Concat, T::TreeId, Option<Manager<T>>, ValueQuery>;

	/// Block number of the oldest set of roots that we are caching
	#[pallet::storage]
	#[pallet::getter(fn lowest_cached_block)]
	pub type LowestCachedBlock<T: Config> = StorageValue<_, T::BlockNumber, ValueQuery>;

	/// Block number of the newest set of roots that we are caching
	#[pallet::storage]
	#[pallet::getter(fn highest_cached_block)]
	pub type HighestCachedBlock<T: Config> = StorageValue<_, T::BlockNumber, ValueQuery>;

	/// Map of used nullifiers for each tree.
	#[pallet::storage]
	#[pallet::getter(fn used_nullifiers)]
	pub type UsedNullifiers<T: Config> = StorageMap<_, Blake2_128Concat, (T::TreeId, ScalarBytes), bool, ValueQuery>;

	/// Indicates whether the group tree is stopped or not
	#[pallet::storage]
	#[pallet::getter(fn stopped)]
	pub type Stopped<T: Config> = StorageMap<_, Blake2_128Concat, T::TreeId, bool, ValueQuery>;

	#[pallet::pallet]
	pub struct Pallet<T>(PhantomData<T>);

	#[pallet::hooks]
	impl<T: Config> Hooks<T::BlockNumber> for Pallet<T> {
		fn on_initialize(_n: T::BlockNumber) -> Weight {
			// Returning the weights for `on_finalize` in worst-case scenario where all if
			// branches are hit
			<T as Config>::WeightInfo::on_finalize()
		}

		fn on_finalize(n: T::BlockNumber) {
			// update highest block in cache
			if HighestCachedBlock::<T>::get() < n {
				HighestCachedBlock::<T>::set(n);
			}

			// initialise lowest block in cache if not already
			if LowestCachedBlock::<T>::get() < One::one() {
				LowestCachedBlock::<T>::set(n);
			}

			// update and prune database if pruning length has been hit
			if HighestCachedBlock::<T>::get() > T::CacheBlockLength::get() {
				if HighestCachedBlock::<T>::get() - T::CacheBlockLength::get() >= LowestCachedBlock::<T>::get() {
					CachedRoots::<T>::remove_prefix(LowestCachedBlock::<T>::get());
					LowestCachedBlock::<T>::set(LowestCachedBlock::<T>::get() + One::one());
				}
			}
		}
	}

	#[pallet::call]
	impl<T: Config> Pallet<T> {
		/// Creates a new tree and sets a new manager for that tree. The
		/// initial manager is the sender. Also increments the mixer id counter
		/// in the storage. If _depth is not provided, max tree depth is
		/// assumed.
		///
		/// Weights:
		/// - Dependent on arguments: _depth
		///
		/// - Base weight: 8_356_000
		/// - DB weights: 1 read, 3 writes
		/// - Additional weights: 151_000 * _depth
		#[pallet::weight(<T as Config>::WeightInfo::create_tree(depth.map_or(T::MaxTreeDepth::get() as u32, |x| x as u32)))]
		pub fn create_tree(
			origin: OriginFor<T>,
			mgr_required: bool,
			setup: Setup,
			depth: Option<u8>,
			vkey_required: bool,
		) -> DispatchResultWithPostInfo {
			let sender = ensure_signed(origin)?;
			let depth = match depth {
				Some(d) => d,
				None => T::MaxTreeDepth::get(),
			};
			let _ = <Self as Tree<_>>::create_tree(sender, mgr_required, setup, depth, vkey_required)?;
			Ok(().into())
		}

		/// Sets if a manager is required for specific actions like adding
		/// nullifiers or leaves into the tree.
		///
		/// Can only be called by the root or the current manager.
		///
		/// Weights:
		/// - Independend of the arguments.
		///
		/// - Base weight: 7_000_000
		/// - DB weights: 1 read, 1 write
		#[pallet::weight(<T as Config>::WeightInfo::set_manager_required())]
		pub fn set_manager_required(
			origin: OriginFor<T>,
			tree_id: T::TreeId,
			manager_required: bool,
		) -> DispatchResultWithPostInfo {
			let sender = ensure_signed(origin)?;

			<Self as Tree<_>>::set_manager_required(sender, tree_id, manager_required)?;
			Ok(().into())
		}

		/// Sets manager account id.
		///
		/// Can only be called by the root or the current manager.
		///
		/// Weights:
		/// - Independent of the arguments.
		///
		/// - Base weight: 8_000_000
		/// - DB weights: 1 read, 1 write
		#[pallet::weight(<T as Config>::WeightInfo::set_manager())]
		pub fn set_manager(
			origin: OriginFor<T>,
			tree_id: T::TreeId,
			new_manager: T::AccountId,
		) -> DispatchResultWithPostInfo {
			let manager_data = Managers::<T>::get(tree_id)
				.ok_or(Error::<T>::ManagerDoesntExist)
				.unwrap();
			// Changing manager should always require an extrinsic from the manager or root
			// even if the tree doesn't explicitly require managers for other calls.
			ensure_admin(origin, &manager_data.account_id)?;
			// We are passing manager always since we won't have account id when calling
			// from root origin
			<Self as Tree<_>>::set_manager(manager_data.account_id, tree_id, new_manager)?;
			Ok(().into())
		}

		/// Set stopped flag inside the storage.
		///
		/// Can only be called by the root or the current manager.
		///
		/// Weights:
		/// - Independent of the arguments.
		///
		/// - Base weight: 8_000_000
		/// - DB weights: 1 read, 1 write
		#[pallet::weight(<T as Config>::WeightInfo::set_stopped())]
		pub fn set_stopped(origin: OriginFor<T>, tree_id: T::TreeId, stopped: bool) -> DispatchResultWithPostInfo {
			let manager_data = Managers::<T>::get(tree_id)
				.ok_or(Error::<T>::ManagerDoesntExist)
				.unwrap();
			ensure_admin(origin, &manager_data.account_id)?;
			<Self as Tree<_>>::set_stopped(manager_data.account_id, tree_id, stopped)?;
			Ok(().into())
		}

		/// Adds an array of leaf data into the tree and adds calculated root to
		/// the cache.
		///
		/// Can only be called by the manager if a manager is set.
		///
		/// Weights:
		/// - Dependent on argument: `members`
		///
		/// - Base weight: 384_629_956_000
		/// - DB weights: 3 reads, 2 writes
		/// - Additional weights: 20_135_984_000 * members.len()
		#[pallet::weight(<T as Config>::WeightInfo::add_members(members.len() as u32))]
		pub fn add_members(
			origin: OriginFor<T>,
			tree_id: T::TreeId,
			members: Vec<ScalarBytes>,
		) -> DispatchResultWithPostInfo {
			let sender = ensure_signed(origin)?;
			<Self as Tree<_>>::add_members(sender, tree_id, members)?;
			Ok(().into())
		}

		/// Verification stub for testing, these verification functions should
		/// not need to be used directly as extrinsics. Rather, higher-order
		/// modules should use the module functions to verify and execute
		/// further logic.
		///
		/// Verifies the membership proof.
		///
		/// Weights:
		/// - Dependent on the argument: `path`
		/// - Base weight: 383_420_867_000
		/// - DB weights: 1 read
		/// - Additional weights: 814_291_000 * path.len()
		#[pallet::weight(<T as Config>::WeightInfo::verify_path(path.len() as u32))]
		pub fn verify(
			origin: OriginFor<T>,
			tree_id: T::TreeId,
			leaf: ScalarBytes,
			path: Vec<(bool, ScalarBytes)>,
		) -> DispatchResultWithPostInfo {
			let _sender = ensure_signed(origin)?;
			<Self as Tree<_>>::verify(tree_id, leaf, path)?;
			Ok(().into())
		}

		/// Initializes the merkle tree
		///
<<<<<<< HEAD
		/// Can only be called by the root.
		#[pallet::weight(0)]
=======
		/// Can only be called by the manager or root.
		#[pallet::weight(5_000_000)]
		pub fn initialize_tree(
			origin: OriginFor<T>,
			tree_id: T::TreeId,
			key_id: T::KeyId,
		) -> DispatchResultWithPostInfo {
			let manager_data = Managers::<T>::get(tree_id)
				.ok_or(Error::<T>::ManagerDoesntExist)
				.unwrap();
			// Changing manager should always require an extrinsic from the manager or root
			// even if the tree doesn't explicitly require managers for other calls.
			ensure_admin(origin, &manager_data.account_id)?;
			<Self as Tree<_>>::initialize_tree(tree_id, key_id)?;
			Ok(().into())
		}

		/// Adds a verifying key to the storage.
		///
		/// Can only be called by the root.
		#[pallet::weight(5_000_000)]
		pub fn add_verifying_key(origin: OriginFor<T>, key: Vec<u8>) -> DispatchResultWithPostInfo {
			ensure_signed(origin)?;
			<Self as Tree<_>>::add_verifying_key(key)?;
			Ok(().into())
		}

		/// Adds a verifying key to the storage.
		///
		/// Can only be called by the root.
		#[pallet::weight(5_000_000)]
>>>>>>> 9dd20e04
		pub fn set_verifying_key(origin: OriginFor<T>, key_id: T::KeyId, key: Vec<u8>) -> DispatchResultWithPostInfo {
			ensure_root(origin)?;

			<Self as Tree<_>>::set_verifying_key(key_id, key)?;
			Ok(().into())
		}

		/// Sets the verifying key for a tree.
		///
		/// Can only be called by the manager if a manager is set.
		#[pallet::weight(5_000_000)]
		pub fn set_verifying_key_for_tree(
			origin: OriginFor<T>,
			key_id: T::KeyId,
			tree_id: T::TreeId,
		) -> DispatchResultWithPostInfo {
			let manager_data = Managers::<T>::get(tree_id).ok_or(Error::<T>::ManagerDoesntExist)?;
			ensure_admin(origin, &manager_data.account_id)?;
			<Self as Tree<_>>::set_verifying_key_for_tree(key_id, tree_id)?;
			Ok(().into())
		}
	}
}

sp_api::decl_runtime_apis! {
	pub trait MerkleApi {
		/// Get the leaf of tree id at a given index.
		fn get_leaf(tree_id: u32, index: u32) -> Option<ScalarBytes>;
	}
}

/// Data about the manager of the MerkleTree
#[derive(Clone, Encode, Decode, PartialEq)]
pub struct Manager<T: Config> {
	/// Accound id of the manager
	pub account_id: T::AccountId,
	/// Is manager required to execute guarded functions in the tree
	pub required: bool,
}

impl<T: Config> Manager<T> {
	pub fn new(account_id: T::AccountId, required: bool) -> Self {
		Self { account_id, required }
	}
}

/// Essential data about the tree
///
/// It holds:
/// - Current state of the tree
/// - Data needed for the next insert into the tree
/// - Limits of the tree
#[cfg_attr(feature = "std", derive(Debug))]
#[derive(Clone, Encode, Decode, PartialEq)]
pub struct MerkleTree {
	pub initialized: bool,
	/// Current number of leaves in the tree
	pub leaf_count: u32,
	/// Maximum allowed leaves in the tree
	pub max_leaves: u32,
	/// Depth of the tree
	pub depth: u8,
	/// Current root hash of the tree
	pub root_hash: ScalarBytes,
	/// Zero tree
	pub zero_tree: Vec<ScalarBytes>,
	/// Edge nodes needed for the next insert in the tree
	pub edge_nodes: Vec<ScalarBytes>,
	/// Hash function for the merkle tree
	/// Backend used
	pub setup: Setup,
	/// Decide to store leaves or not
	pub should_store_leaves: bool,
	/// Whether verifying keys are required to modify the tree
	pub should_require_vkey: bool,
}

impl MerkleTree {
	pub fn new<T: Config>(setup: Setup, depth: u8, vkey_required: bool) -> Result<Self, Error<T>> {
		// let (zero_tree, root_hash) = setup.generate_zero_tree(depth as usize)?;
		Ok(Self {
			initialized: false,
			root_hash: ScalarBytes::default(),
			leaf_count: 0,
			depth,
			max_leaves: u32::MAX >> (T::MaxTreeDepth::get() - depth),
			zero_tree: vec![],
			edge_nodes: vec![],
			setup,
			should_store_leaves: true, // the default for now.
			should_require_vkey: vkey_required,
		})
	}
}

impl<T: Config> Tree<T> for Pallet<T> {
	fn create_tree(
		sender: T::AccountId,
		is_manager_required: bool,
		setup: Setup,
		depth: u8,
		is_vkey_required: bool,
	) -> Result<T::TreeId, DispatchError> {
		ensure!(
			depth <= T::MaxTreeDepth::get() && depth > 0,
			Error::<T>::InvalidTreeDepth
		);

		// Setting the next tree id
		let tree_id = Self::next_tree_id();
		NextTreeId::<T>::mutate(|id| *id += One::one());

		// Setting up the tree
		let mtree = MerkleTree::new::<T>(setup, depth, is_vkey_required).map_err(|_| Error::<T>::Unimplemented)?;
		Trees::<T>::insert(tree_id, Some(mtree));

		// Setting up the manager
		let manager = Manager::<T>::new(sender.clone(), is_manager_required);
		Managers::<T>::insert(tree_id, Some(manager));

		Self::deposit_event(Event::NewTree(tree_id, sender, is_manager_required));
		Ok(tree_id)
	}

	fn initialize_tree(tree_id: T::TreeId, key_id: T::KeyId) -> Result<(), DispatchError> {
		let mut tree = Trees::<T>::get(tree_id).ok_or(Error::<T>::TreeDoesntExist)?;
		ensure!(!tree.initialized, Error::<T>::AlreadyInitialized);
		let params = Self::get_verifying_key(key_id)?;
		let (zero_tree, root_hash) = tree.setup.generate_zero_tree::<T>(tree.depth as usize, &params)?;
		tree.root_hash = root_hash;
		tree.edge_nodes = zero_tree.clone();
		tree.zero_tree = zero_tree;
		tree.initialized = true;
		Trees::<T>::insert(tree_id, Some(tree));
		<Self as Tree<_>>::set_verifying_key_for_tree(key_id, tree_id)?;
		Ok(())
	}

	fn is_initialized(tree_id: T::TreeId) -> Result<bool, DispatchError> {
		let tree = Trees::<T>::get(tree_id).ok_or(Error::<T>::TreeDoesntExist)?;
		Ok(tree.initialized)
	}

	fn add_verifying_key(key: Vec<u8>) -> Result<T::KeyId, DispatchError> {
		let key_id = Self::next_key_id();
		// Setting the next key id
		NextKeyId::<T>::mutate(|id| *id += One::one());
		VerifyingKeys::<T>::insert(key_id, Some(key));
		Ok(key_id)
	}

	fn set_verifying_key(key_id: T::KeyId, key: Vec<u8>) -> Result<(), DispatchError> {
		let next_id = Self::next_key_id();
		ensure!(key_id < next_id, Error::<T>::InvalidVerifierKey);
		VerifyingKeys::<T>::insert(key_id, Some(key));
		Ok(())
	}

	fn set_verifying_key_for_tree(key_id: T::KeyId, tree_id: T::TreeId) -> Result<(), DispatchError> {
		VerifyingKeyForTree::<T>::insert(tree_id, key_id);
		Ok(())
	}

	fn set_stopped(sender: T::AccountId, id: T::TreeId, stopped: bool) -> Result<(), DispatchError> {
		let manager_data = Managers::<T>::get(id).ok_or(Error::<T>::ManagerDoesntExist)?;
		ensure!(sender == manager_data.account_id, Error::<T>::ManagerIsRequired);
		Stopped::<T>::insert(id, stopped);
		Ok(())
	}

	fn is_stopped(tree_id: T::TreeId) -> bool {
		Stopped::<T>::get(tree_id)
	}

	fn set_manager_required(sender: T::AccountId, id: T::TreeId, manager_required: bool) -> Result<(), DispatchError> {
		let mut manager_data = Managers::<T>::get(id).ok_or(Error::<T>::ManagerDoesntExist)?;
		// Changing manager required should always require an extrinsic from the
		// manager even if the tree doesn't explicitly require managers for
		// other calls.
		ensure!(sender == manager_data.account_id, Error::<T>::ManagerIsRequired);
		manager_data.required = manager_required;
		Managers::<T>::insert(id, Some(manager_data));
		Ok(())
	}

	fn set_manager(sender: T::AccountId, id: T::TreeId, new_manager: T::AccountId) -> Result<(), DispatchError> {
		let mut manager_data = Managers::<T>::get(id).ok_or(Error::<T>::ManagerDoesntExist)?;
		ensure!(sender == manager_data.account_id, Error::<T>::ManagerIsRequired);
		manager_data.account_id = new_manager;
		Managers::<T>::insert(id, Some(manager_data));
		Ok(())
	}

	fn add_members(sender: T::AccountId, id: T::TreeId, members: Vec<ScalarBytes>) -> Result<(), DispatchError> {
		let mut tree = Trees::<T>::get(id).ok_or(Error::<T>::TreeDoesntExist)?;
		let manager_data = Managers::<T>::get(id).ok_or(Error::<T>::ManagerDoesntExist)?;
		// Check if the tree requires extrinsics to be called from a manager
		ensure!(
			Self::is_manager_required(sender.clone(), &manager_data),
			Error::<T>::ManagerIsRequired
		);
		let leaf_count_before = tree.leaf_count;
		let num_members = members.len() as u32;
		ensure!(
			leaf_count_before + num_members <= tree.max_leaves,
			Error::<T>::ExceedsMaxLeaves
		);

		let params = Self::get_verifying_key_for_tree(id)?;
		for data in &members {
			if tree.should_store_leaves {
				Leaves::<T>::insert(id, tree.leaf_count, data);
			}
			// then we add it to the tree itself.
			// note that, this method internally increments the leaves count.
			Self::add_leaf(&mut tree, data, &params)?;
		}
		let block_number: T::BlockNumber = <frame_system::Pallet<T>>::block_number();
		CachedRoots::<T>::append(block_number, id, tree.root_hash.clone());
		Trees::<T>::insert(id, Some(tree));

		// Raising the New Member event for the client to build a tree locally
		Self::deposit_event(Event::NewMembers(id, sender, leaf_count_before, members));
		Ok(())
	}

	fn add_nullifier(sender: T::AccountId, id: T::TreeId, nullifier_hash: ScalarBytes) -> Result<(), DispatchError> {
		let manager_data = Managers::<T>::get(id).ok_or(Error::<T>::ManagerDoesntExist)?;
		// Check if the tree requires extrinsics to be called from a manager
		ensure!(
			Self::is_manager_required(sender.clone(), &manager_data),
			Error::<T>::ManagerIsRequired
		);
		UsedNullifiers::<T>::insert((id, nullifier_hash), true);
		Ok(())
	}

	fn has_used_nullifier(id: T::TreeId, nullifier: ScalarBytes) -> Result<(), DispatchError> {
		let _ = Trees::<T>::get(id).ok_or(Error::<T>::TreeDoesntExist)?;

		ensure!(
			!UsedNullifiers::<T>::contains_key((id, nullifier)),
			Error::<T>::AlreadyUsedNullifier
		);
		Ok(())
	}

	fn verify(id: T::TreeId, leaf: ScalarBytes, path: Vec<(bool, ScalarBytes)>) -> Result<(), DispatchError> {
		let tree = Trees::<T>::get(id).ok_or(Error::<T>::TreeDoesntExist)?;

		ensure!(tree.edge_nodes.len() == path.len(), Error::<T>::InvalidPathLength);
		let params = Self::get_verifying_key_for_tree(id)?;
		let mut hash = leaf;
		for (is_right, node) in path {
			hash = match is_right {
				true => tree.setup.hash::<T>(&hash, &node, &params)?,
				false => tree.setup.hash::<T>(&node, &hash, &params)?,
			}
		}

		ensure!(hash == tree.root_hash, Error::<T>::InvalidMembershipProof);
		Ok(())
	}

	fn verify_zk(
		tree_id: T::TreeId,
		block_number: T::BlockNumber,
		root: ScalarBytes,
		private_inputs: Vec<ScalarBytes>,
		nullifier_hash: ScalarBytes,
		proof_bytes: Vec<u8>,
		path_indices: Vec<ScalarBytes>,
		path_nodes: Vec<ScalarBytes>,
		recipient: ScalarBytes,
		relayer: ScalarBytes,
	) -> Result<(), DispatchError> {
		let tree = Trees::<T>::get(tree_id).ok_or(Error::<T>::TreeDoesntExist)?;
		let key_id = VerifyingKeyForTree::<T>::get(tree_id);
		let verifying_key = VerifyingKeys::<T>::get(key_id);
		// Ensure that root being checked against is in the cache
		let old_roots = Self::cached_roots(block_number, tree_id);
		ensure!(old_roots.iter().any(|r| *r == root), Error::<T>::InvalidMerkleRoot);
		tree.setup.verify_zk::<T>(
			tree.depth as usize,
			root,
			private_inputs,
			nullifier_hash,
			proof_bytes,
			verifying_key,
			path_indices,
			path_nodes,
			recipient,
			relayer,
		)?;
		Ok(())
	}
}

impl<T: Config> Pallet<T> {
	pub fn get_cache(tree_id: T::TreeId, block_number: T::BlockNumber) -> Vec<ScalarBytes> {
		Self::cached_roots(block_number, tree_id)
	}

	pub fn get_merkle_root(tree_id: T::TreeId) -> Result<ScalarBytes, DispatchError> {
		let tree = Self::get_tree(tree_id)?;
		ensure!(tree.initialized, Error::<T>::NotInitialized);
		Ok(tree.root_hash)
	}

	pub fn add_root_to_cache(tree_id: T::TreeId, block_number: T::BlockNumber) -> Result<(), DispatchError> {
		let root = Self::get_merkle_root(tree_id)?;
		CachedRoots::<T>::append(block_number, tree_id, root);
		Ok(())
	}

	pub fn get_tree(tree_id: T::TreeId) -> Result<MerkleTree, DispatchError> {
		let tree = Trees::<T>::get(tree_id).ok_or(Error::<T>::TreeDoesntExist).unwrap();
		Ok(tree)
	}

	pub fn is_manager_required(sender: T::AccountId, manager: &Manager<T>) -> bool {
		if manager.required {
			sender == manager.account_id
		} else {
			true
		}
	}

	pub fn add_leaf(tree: &mut MerkleTree, data: &ScalarBytes, params: &[u8]) -> Result<(), DispatchError> {
		let mut edge_index = tree.leaf_count;
		let mut hash = data.clone();
		let mut edge_nodes = tree.edge_nodes.clone();
		// Update the tree
		for i in 0..edge_nodes.len() {
			hash = if edge_index % 2 == 0 {
				edge_nodes[i] = hash.clone();
				tree.setup.hash::<T>(&hash, &tree.zero_tree[i], params)?
			} else {
				tree.setup.hash::<T>(&edge_nodes[i], &hash, params)?
			};

			edge_index /= 2;
		}

		tree.leaf_count += 1;
		tree.root_hash = hash;
		tree.edge_nodes = edge_nodes;
		Ok(())
	}

	pub fn get_verifying_key_for_tree(id: T::TreeId) -> Result<Vec<u8>, DispatchError> {
		let key_id = VerifyingKeyForTree::<T>::get(id);
		Self::get_verifying_key(key_id)
	}

	pub fn get_verifying_key(id: T::KeyId) -> Result<Vec<u8>, DispatchError> {
		ensure!(id < Self::next_key_id(), Error::<T>::InvalidVerifierKey);
		let maybe_verifying_key = VerifyingKeys::<T>::get(id);
		ensure!(maybe_verifying_key.is_some(), Error::<T>::InvalidVerifierKey);
		Ok(maybe_verifying_key.unwrap())
	}
}<|MERGE_RESOLUTION|>--- conflicted
+++ resolved
@@ -455,10 +455,6 @@
 
 		/// Initializes the merkle tree
 		///
-<<<<<<< HEAD
-		/// Can only be called by the root.
-		#[pallet::weight(0)]
-=======
 		/// Can only be called by the manager or root.
 		#[pallet::weight(5_000_000)]
 		pub fn initialize_tree(
@@ -490,7 +486,6 @@
 		///
 		/// Can only be called by the root.
 		#[pallet::weight(5_000_000)]
->>>>>>> 9dd20e04
 		pub fn set_verifying_key(origin: OriginFor<T>, key_id: T::KeyId, key: Vec<u8>) -> DispatchResultWithPostInfo {
 			ensure_root(origin)?;
 
