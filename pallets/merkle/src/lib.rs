--- conflicted
+++ resolved
@@ -714,11 +714,6 @@
 
 		let zero_tree = Self::generate_zero_tree(tree.hasher.clone(), &hasher);
 		for data in &members {
-<<<<<<< HEAD
-			Self::add_leaf(&mut tree, *data, &zero_tree, &hasher);
-=======
-			// first we check if we should store leaves.
->>>>>>> 5500fa5c
 			if tree.should_store_leaves {
 				// if so, we save it.
 				// the index where the leaf should be saved is the count
