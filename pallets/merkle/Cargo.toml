--- conflicted
+++ resolved
@@ -11,35 +11,22 @@
 
 [dependencies]
 codec = { package = "parity-scale-codec", version = "2.0.0", default-features = false, features = ["derive"] }
-<<<<<<< HEAD
 pallet-balances = { version = "3.0.0", default-features = false, git = "https://github.com/paritytech/substrate.git", branch = "polkadot-v0.9.6" }
 frame-support = { default-features = false, version = "3.0.0", git = "https://github.com/paritytech/substrate.git", branch = "polkadot-v0.9.6" }
 frame-system = { default-features = false, version = "3.0.0", git = "https://github.com/paritytech/substrate.git", branch = "polkadot-v0.9.6" }
 sp-std = { default-features = false, version = "3.0.0", git = "https://github.com/paritytech/substrate.git", branch = "polkadot-v0.9.6" }
 sp-runtime = { default-features = false, version = "3.0.0", git = "https://github.com/paritytech/substrate.git", branch = "polkadot-v0.9.6" }
-=======
-balances = { version = "3.0.0", default-features = false, package = "pallet-balances", git = "https://github.com/webb-tools/substrate.git", branch = "erup-4" }
-frame-support = { default-features = false, version = "3.0.0", git = "https://github.com/webb-tools/substrate.git", branch = "erup-4" }
-frame-system = { default-features = false, version = "3.0.0", git = "https://github.com/webb-tools/substrate.git", branch = "erup-4" }
-sp-std = { default-features = false, version = "3.0.0", git = "https://github.com/webb-tools/substrate.git", branch = "erup-4" }
-sp-runtime = { default-features = false, version = "3.0.0", git = "https://github.com/webb-tools/substrate.git", branch = "erup-4" }
->>>>>>> 284c79e2
 merlin = { version = "2.0.0", default-features = false }
 sha2 = { version = "0.9.1", default-features = false }
 
 rand_chacha = { version = "0.2", default-features = false }
 
 serde = { version = "1.0.101", optional = true, features = ["derive"] }
-<<<<<<< HEAD
 sp-api = { default-features = false, version = "3.0.0", git = "https://github.com/paritytech/substrate.git", branch = "polkadot-v0.9.6" }
 sp-io = { default-features = false, version = "3.0.0", git = "https://github.com/paritytech/substrate.git", branch = "polkadot-v0.9.6" }
 frame-benchmarking = { default-features = false, version = "3.0.0", optional = true, git = "https://github.com/paritytech/substrate.git", branch = "polkadot-v0.9.6" }
-=======
-sp-api = { default-features = false, version = "3.0.0", git = "https://github.com/webb-tools/substrate.git", branch = "erup-4" }
-sp-io = { default-features = false, version = "3.0.0", git = "https://github.com/webb-tools/substrate.git", branch = "erup-4" }
-frame-benchmarking = { default-features = false, version = "3.0.0", optional = true, git = "https://github.com/webb-tools/substrate.git", branch = "erup-4" }
->>>>>>> 284c79e2
 lazy_static = { version = "1.4.0", features = ["spin_no_std"] }
+
 arkworks-gadgets = { git = "https://github.com/webb-tools/arkworks-gadgets", rev = "ed39192", features = ["r1cs"], default-features = false }
 ark-groth16 = {version = "^0.2.0", default-features = false }
 ark-serialize = {version = "^0.2.0", default-features = false }
@@ -56,18 +43,14 @@
 features = ["yoloproofs"]
 
 [dependencies.bulletproofs-gadgets]
-version = "2.1.1"
+version = "2.1.2"
 default-features = false
+features = ["poseidon_x3_6", "poseidon_x5_6", "poseidon_x17_6", "poseidon_inverse_6"]
 
 [dev-dependencies]
-<<<<<<< HEAD
 sp-core = { default-features = false, version = "3.0.0", git = "https://github.com/paritytech/substrate.git", branch = "polkadot-v0.9.6" }
 rand_core = { version = "0.5", default-features = false }
 pallet-randomness-collective-flip = { default-features = false, version = "3.0.0", git = "https://github.com/paritytech/substrate.git", branch = "polkadot-v0.9.6" }
-=======
-sp-core = { default-features = false, version = "3.0.0", git = "https://github.com/webb-tools/substrate.git", branch = "erup-4" }
-pallet-randomness-collective-flip = { default-features = false, git = "https://github.com/webb-tools/substrate.git", branch = "erup-4" }
->>>>>>> 284c79e2
 
 [features]
 default = ["std"]
