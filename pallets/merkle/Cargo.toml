[package]
authors = ["Drew Stone <drew@commonwealth.im>, Filip Lazovic"]
description = "Merkle tree membership pallet with zero-knowledge membership proof verification"
edition = "2018"
license = "Unlicense"
name = "pallet-merkle"
version = "3.0.0"

[package.metadata.docs.rs]
targets = ["x86_64-unknown-linux-gnu"]

[dependencies]
balances = { version = "3.0.0", default-features = false, package = "pallet-balances" }
frame-support = { default-features = false, version = "3.0.0" }
frame-system = { default-features = false, version = "3.0.0" }
sp-std = { default-features = false, version = "3.0.0" }
sp-runtime = { default-features = false, version = "3.0.0" }
merlin = { version = "2.0.0", default-features = false }
sha2 = { version = "0.9.1", default-features = false }
rand_core = { version = "0.5", default-features = false, features = ["alloc", "getrandom"] }
bulletproofs = { version = "2.0.0", branch = "main", git = "https://github.com/edgeware-builders/bulletproofs", default-features = false, features = ["yoloproofs"] }
serde = { version = "1.0.101", optional = true, features = ["derive"] }
<<<<<<< HEAD
sp-io = { default-features = false, version = "3.0.0" }
=======
>>>>>>> 7c43d515
frame-benchmarking = { default-features = false, version = "3.0.0", optional = true }

# alias "parity-scale-code" to "codec"
[dependencies.codec]
default-features = false
features = ["derive"]
package = "parity-scale-codec"
version = "2.0.0"

[dependencies.curve25519-dalek]
version = "3.0.0"
default-features = false
features = ["u64_backend", "alloc"]

[dependencies.curve25519-gadgets]
branch = "main"
version = "2.0.0"
git = "https://github.com/webb-tools/bulletproof-gadgets"
default-features = false

[dev-dependencies]
sp-core = { default-features = false, version = "3.0.0" }

[features]
default = ["std"]
std = [
    "serde",
    "sp-runtime/std",
    "sp-io/std",
    "sp-std/std",
    "balances/std",
    "codec/std",
    "bulletproofs/std",
    "frame-support/std",
    "frame-system/std",
    "frame-benchmarking/std",
]

runtime-benchmarks = [
    "frame-benchmarking",
    "frame-system/runtime-benchmarks",
    "frame-support/runtime-benchmarks",
]<|MERGE_RESOLUTION|>--- conflicted
+++ resolved
@@ -20,10 +20,7 @@
 rand_core = { version = "0.5", default-features = false, features = ["alloc", "getrandom"] }
 bulletproofs = { version = "2.0.0", branch = "main", git = "https://github.com/edgeware-builders/bulletproofs", default-features = false, features = ["yoloproofs"] }
 serde = { version = "1.0.101", optional = true, features = ["derive"] }
-<<<<<<< HEAD
 sp-io = { default-features = false, version = "3.0.0" }
-=======
->>>>>>> 7c43d515
 frame-benchmarking = { default-features = false, version = "3.0.0", optional = true }
 
 # alias "parity-scale-code" to "codec"
