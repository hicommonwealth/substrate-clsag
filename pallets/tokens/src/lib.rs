// A runtime module Groups with necessary imports

// Feel free to remove or edit this file as needed.
// If you change the name of this file, make sure to update its references in
// runtime/src/lib.rs If you remove this file, you can remove those references

// For more guidance on Substrate modules, see the example module
// https://github.com/paritytech/substrate/blob/master/frame/example/src/lib.rs

#![cfg_attr(not(feature = "std"), no_std)]

pub mod weights;
// #[cfg(feature = "runtime-benchmarks")]
// mod benchmarking;
#[cfg(test)]
pub mod mock;
#[cfg(test)]
mod tests;

pub mod basic_currency;
pub mod traits;
pub use traits::*;
pub mod types;
pub use types::*;
pub mod imbalance;
pub use imbalance::*;

use codec::{Decode, Encode};
use frame_support::{
	dispatch::{DispatchError, DispatchResult},
	ensure, log,
	traits::{
		Currency as PalletCurrency, ExistenceRequirement, Get, Imbalance, LockableCurrency as PalletLockableCurrency,
<<<<<<< HEAD
		ReservableCurrency as PalletReservableCurrency, SignedImbalance, WithdrawReasons, MaxEncodedLen,
=======
		MaxEncodedLen, ReservableCurrency as PalletReservableCurrency, SignedImbalance, WithdrawReasons,
>>>>>>> 9dd20e04
	},
	transactional, PalletId,
};
use sp_runtime::{
	traits::{
		AccountIdConversion, AtLeast32BitUnsigned, Bounded, CheckedAdd, CheckedSub, MaybeSerializeDeserialize, Member,
		One, Saturating, StaticLookup, Zero,
	},
	RuntimeDebug,
};
use sp_std::{
	convert::{Infallible, TryFrom, TryInto},
	marker,
	prelude::*,
	vec::Vec,
};

pub use pallet::*;
use sp_std::collections::btree_map::BTreeMap;
use webb_traits::{
	account::MergeAccount,
	arithmetic::{self, Signed},
	BalanceStatus, BasicCurrencyExtended, BasicLockableCurrency, BasicReservableCurrency, LockIdentifier,
	MultiCurrency, MultiCurrencyExtended, MultiLockableCurrency, MultiReservableCurrency,
};
pub use weights::WeightInfo;

#[frame_support::pallet]
pub mod pallet {
	use super::*;
	use frame_support::pallet_prelude::*;
	use frame_system::pallet_prelude::*;

	#[pallet::pallet]
	#[pallet::generate_store(pub(super) trait Store)]
	pub struct Pallet<T>(_);

	#[pallet::genesis_config]
	pub struct GenesisConfig<T: Config> {
		// tokens to create + min_balance for that token
		pub tokens: Vec<(T::CurrencyId, T::Balance)>,
		// endowed accounts for a token + their balances
		pub endowed_accounts: Vec<(T::AccountId, T::CurrencyId, T::Balance)>,
	}

	#[cfg(feature = "std")]
	impl<T: Config> Default for GenesisConfig<T> {
		fn default() -> Self {
			GenesisConfig {
				tokens: vec![],
				endowed_accounts: vec![],
			}
		}
	}

	#[pallet::genesis_build]
	impl<T: Config> GenesisBuild<T> for GenesisConfig<T> {
		fn build(&self) {
			// ensure no duplicates exist.
			let unique_endowed_accounts = self
				.endowed_accounts
				.iter()
				.map(|(account_id, currency_id, _)| (account_id, currency_id))
				.collect::<std::collections::BTreeSet<_>>();
			assert!(
				unique_endowed_accounts.len() == self.endowed_accounts.len(),
				"duplicate endowed accounts in genesis."
			);

			// ensure no duplicates exist.
			let unique_tokens = self
				.tokens
				.iter()
				.map(|(currency_id, min_balance)| (currency_id, min_balance))
				.collect::<std::collections::BTreeSet<_>>();

			assert!(unique_tokens.len() == self.tokens.len(), "duplicate tokens in genesis.");

			let mut token_min_balance_map: BTreeMap<T::CurrencyId, T::Balance> = BTreeMap::new();
			for i in 0..self.tokens.len() {
				token_min_balance_map.insert(self.tokens[i].0, self.tokens[i].1);
			}
			for (account_id, currency_id, initial_balance) in &self.endowed_accounts {
				// create a token with the currency_id.
				<Pallet<T> as ExtendedTokenSystem<_, _, _>>::create(
					*currency_id,
					account_id.clone(),
					account_id.clone(),
					Zero::zero(),
				)
				.unwrap();
				assert!(
					initial_balance >= token_min_balance_map.get(&currency_id).unwrap(),
					"the balance of any account should always be more than existential deposit.",
				);
				Pallet::<T>::set_free_balance(*currency_id, &account_id, *initial_balance);
				assert!(
					Pallet::<T>::free_balance(*currency_id, &account_id) == *initial_balance,
					"the balance is wrong"
				);
				TotalIssuance::<T>::mutate(&currency_id, |total_issuance| {
					*total_issuance = total_issuance
						.checked_add(&initial_balance)
						.expect("total issuance cannot overflow when building genesis")
				});
			}
		}
	}

	#[pallet::config]
	/// The module configuration trait.
	pub trait Config: frame_system::Config {
		#[pallet::constant]
		type PalletId: Get<PalletId>;
		/// The overarching event type.
		type Event: From<Event<Self>> + IsType<<Self as frame_system::Config>::Event>;

		/// The balance type
<<<<<<< HEAD
		type Balance: Parameter + Member + AtLeast32BitUnsigned + Default + Copy + MaybeSerializeDeserialize + MaxEncodedLen;
=======
		type Balance: Parameter
			+ Member
			+ AtLeast32BitUnsigned
			+ Default
			+ Copy
			+ MaybeSerializeDeserialize
			+ MaxEncodedLen;
>>>>>>> 9dd20e04

		/// The amount type, should be signed version of `Balance`
		type Amount: Signed
			+ TryInto<Self::Balance>
			+ TryFrom<Self::Balance>
			+ Parameter
			+ Member
			+ arithmetic::SimpleArithmetic
			+ Default
			+ Copy
			+ MaybeSerializeDeserialize;

		/// The currency ID type
		type CurrencyId: Parameter
			+ Member
			+ Copy
			+ MaybeSerializeDeserialize
			+ Ord
			+ Default
			+ arithmetic::SimpleArithmetic
			+ PartialEq;

		/// The native currency system
		type NativeCurrency: BasicCurrencyExtended<Self::AccountId, Balance = Self::Balance, Amount = Self::Amount>
			+ BasicLockableCurrency<Self::AccountId, Balance = Self::Balance>
			+ BasicReservableCurrency<Self::AccountId, Balance = Self::Balance>;

		/// The origin which may forcibly create or destroy an asset or
		/// otherwise alter privileged attributes.
		type ForceOrigin: EnsureOrigin<Self::Origin>;

		/// The basic amount of funds that must be reserved for an asset.
		type CurrencyDeposit: Get<Self::Balance>;

		/// The basic amount of funds that must be reserved when adding metadata
		/// to your asset.
		type MetadataDepositBase: Get<Self::Balance>;

		/// The additional funds that must be reserved for the number of bytes
		/// you store in your metadata.
		type MetadataDepositPerByte: Get<Self::Balance>;

		/// The amount of funds that must be reserved when creating a new
		/// approval.
		type ApprovalDeposit: Get<Self::Balance>;

		/// The maximum length of a name or symbol stored on-chain.
		type StringLimit: Get<u32>;

		/// Additional data to be stored with an account's asset balance.
		type Extra: Member + Parameter + Default;

		/// Weight information for extrinsics in this pallet.
		type WeightInfo: WeightInfo;

		/// The default account to send dust to.
		type DustAccount: Get<Self::AccountId>;
	}

	#[pallet::event]
	#[pallet::generate_deposit(pub(super) fn deposit_event)]
	#[pallet::metadata(T::AccountId = "AccountId", T::Balance = "Balance", T::CurrencyId = "CurrencyId")]
	pub enum Event<T: Config> {
		/// Some asset class was created. \[asset_id, creator, owner\]
		Created(T::CurrencyId, T::AccountId, T::AccountId),
		/// Some assets were issued. \[asset_id, owner, total_supply\]
		Issued(T::CurrencyId, T::AccountId, T::Balance),
		/// Some assets were destroyed. \[asset_id, owner, balance\]
		Burned(T::CurrencyId, T::AccountId, T::Balance),
		/// Some account `who` was frozen. \[asset_id, who\]
		Frozen(T::CurrencyId, T::AccountId),
		/// Some account `who` was thawed. \[asset_id, who\]
		Thawed(T::CurrencyId, T::AccountId),
		/// Some asset `asset_id` was frozen. \[asset_id\]
		TokenFrozen(T::CurrencyId),
		/// Some asset `asset_id` was thawed. \[asset_id\]
		TokenThawed(T::CurrencyId),
		/// The management team changed \[asset_id, issuer, admin, freezer\]
		TeamChanged(T::CurrencyId, T::AccountId, T::AccountId, T::AccountId),
		/// The owner changed \[asset_id, owner\]
		OwnerChanged(T::CurrencyId, T::AccountId),
		/// An asset class was destroyed.
		Destroyed(T::CurrencyId),
		/// Some asset class was force-created. \[asset_id, owner\]
		ForceCreated(T::CurrencyId, T::AccountId),
		/// New metadata has been set for an asset. \[asset_id, name, symbol,
		/// decimals, is_frozen\]
		MetadataSet(T::CurrencyId, Vec<u8>, Vec<u8>, u8, bool),
		/// Metadata has been cleared for an asset. \[asset_id\]
		MetadataCleared(T::CurrencyId),
		/// (Additional) funds have been approved for transfer to a destination
		/// account. \[asset_id, source, delegate, amount\]
		ApprovedTransfer(T::CurrencyId, T::AccountId, T::AccountId, T::Balance),
		/// An approval for account `delegate` was cancelled by `owner`.
		/// \[id, owner, delegate\]
		ApprovalCancelled(T::CurrencyId, T::AccountId, T::AccountId),
		/// An `amount` was transferred in its entirety from `owner` to
		/// `destination` by the approved `delegate`.
		/// \[id, owner, delegate, destination\]
		TransferredApproved(T::CurrencyId, T::AccountId, T::AccountId, T::AccountId, T::Balance),
		/// An asset has had its attributes changed by the `Force` origin.
		/// \[id\]
		CurrencyStatusChanged(T::CurrencyId),
		/// Token transfer success. \[currency_id, from, to, amount\]
		Transferred(T::CurrencyId, T::AccountId, T::AccountId, T::Balance),
		/// An account was removed whose balance was non-zero but below
		/// ExistentialDeposit, resulting in an outright loss. \[account,
		/// currency_id, amount\]
		DustLost(T::AccountId, T::CurrencyId, T::Balance),
		/// Dust handler change success. \[currency_id, dust_type\]
		DustHandlerChange(T::CurrencyId, DustHandlerType<T::AccountId>),
	}

	#[pallet::error]
	pub enum Error<T> {
		/// The token doesn't exist
		TokenDoesntExist,
		/// This operation will cause balance to overflow
		BalanceOverflow,
		/// This operation will cause total issuance to overflow
		TotalIssuanceOverflow,
		/// Cannot convert Amount into Balance type
		AmountIntoBalanceFailed,
		/// Failed because liquidity restrictions due to locking
		LiquidityRestrictions,
		/// Account still has active reserved
		StillHasActiveReserved,
		/// Account balance must be greater than or equal to the transfer
		/// amount.
		BalanceLow,
		/// Balance should be non-zero.
		BalanceZero,
		/// Amount to be transferred is below minimum existential deposit
		BelowMinimum,
		/// The signing account has no permission to do the operation.
		NoPermission,
		/// The given currency ID is unknown.
		Unknown,
		/// The origin account is frozen.
		Frozen,
		/// The token is frozen
		TokenIsFrozen,
		/// The currency ID is already taken.
		InUse,
		/// Invalid witness data given.
		BadWitness,
		/// Minimum balance should be non-zero.
		MinBalanceZero,
		/// A mint operation lead to an overflow.
		Overflow,
		/// No provider reference exists to allow a non-zero balance of a
		/// non-self-sufficient currency.
		NoProvider,
		/// Invalid metadata given.
		BadMetadata,
		/// No approval exists that would allow the transfer.
		Unapproved,
		/// The source account would not survive the transfer and it needs to
		/// stay alive.
		WouldDie,
		/// Invalid amount,
		InvalidAmount,
	}

	#[pallet::storage]
	#[pallet::getter(fn currency)]
	/// Details of an asset.
	pub(super) type Token<T: Config> =
		StorageMap<_, Blake2_128Concat, T::CurrencyId, TokenDetails<T::Balance, T::AccountId>>;

	#[pallet::storage]
	#[pallet::getter(fn approvals)]
	/// Approved balance transfers. First balance is the amount approved for
	/// transfer. Second is the amount of `T::Currency` reserved for storing
	/// this.
	pub(super) type Approvals<T: Config> = StorageDoubleMap<
		_,
		Blake2_128Concat,
		T::CurrencyId,
		Blake2_128Concat,
		ApprovalKey<T::AccountId>,
		Approval<T::Balance>,
		OptionQuery,
	>;

	#[pallet::storage]
	#[pallet::getter(fn metadata)]
	/// Metadata of an currency.
	pub(super) type Metadata<T: Config> =
		StorageMap<_, Blake2_128Concat, T::CurrencyId, TokenMetadata<T::Balance>, ValueQuery>;

	/// The total issuance of a token type.
	#[pallet::storage]
	#[pallet::getter(fn total_issuance)]
	pub type TotalIssuance<T: Config> = StorageMap<_, Twox64Concat, T::CurrencyId, T::Balance, ValueQuery>;

	/// Any liquidity locks of a token type under an account.
	/// NOTE: Should only be accessed when setting, changing and freeing a lock.
	#[pallet::storage]
	#[pallet::getter(fn locks)]
	pub type Locks<T: Config> = StorageDoubleMap<
		_,
		Blake2_128Concat,
		T::AccountId,
		Twox64Concat,
		T::CurrencyId,
		Vec<BalanceLock<T::Balance>>,
		ValueQuery,
	>;

	/// The balance of an account under a token type.
	///
	/// NOTE: If the total is ever zero, decrease account ref account.
	///
	/// NOTE: This is only used in the case that this module is used to store
	/// balances.
	#[pallet::storage]
	#[pallet::getter(fn accounts)]
	pub type Accounts<T: Config> = StorageDoubleMap<
		_,
		Blake2_128Concat,
		T::CurrencyId,
		Twox64Concat,
		T::AccountId,
		AccountData<T::Balance>,
		ValueQuery,
	>;

	/// The balance of an account under a token type.
	///
	/// NOTE: If the total is ever zero, decrease account ref account.
	///
	/// NOTE: This is only used in the case that this module is used to store
	/// balances.
	#[pallet::storage]
	#[pallet::getter(fn account_currencies)]
	pub type AccountCurrencies<T: Config> =
		StorageDoubleMap<_, Blake2_128Concat, T::AccountId, Twox64Concat, T::CurrencyId, bool, ValueQuery>;

	#[pallet::hooks]
	impl<T: Config> Hooks<BlockNumberFor<T>> for Pallet<T> {}

	#[pallet::call]
	impl<T: Config> Pallet<T> {
		/// Issue a new class of fungible assets from a public origin.
		///
		/// This new asset class has no assets initially and its owner is the
		/// origin.
		///
		/// The origin must be Signed and the sender must have sufficient funds
		/// free.
		///
		/// Funds of sender are reserved by `CurrencyDeposit`.
		///
		/// Parameters:
		/// - `id`: The identifier of the new asset. This must not be currently
		///   in use to identify
		/// an existing asset.
		/// - `admin`: The admin of this class of assets. The admin is the
		///   initial address of each
		/// member of the asset class's admin team.
		/// - `min_balance`: The minimum balance of this new asset that any
		///   single account must
		/// have. If an account's balance is reduced below this, then it
		/// collapses to zero.
		///
		/// Emits `Created` event when successful.
		///
		/// Weight: `O(5_000_000)`
		#[pallet::weight(5_000_000)]
		pub fn create(
			origin: OriginFor<T>,
			id: T::CurrencyId,
			admin: <T::Lookup as StaticLookup>::Source,
			min_balance: T::Balance,
		) -> DispatchResult {
			let owner = ensure_signed(origin)?;
			let admin = T::Lookup::lookup(admin)?;

			ensure!(!Token::<T>::contains_key(id), Error::<T>::InUse);
			ensure!(!min_balance.is_zero(), Error::<T>::MinBalanceZero);

			let deposit = T::CurrencyDeposit::get();
			T::NativeCurrency::reserve(&owner, deposit)?;

			<Self as ExtendedTokenSystem<_, _, _>>::create(id, owner.clone(), admin.clone(), min_balance)?;
			Self::deposit_event(Event::Created(id, owner, admin));
			Ok(())
		}

		/// Issue a new class of fungible assets from a privileged origin.
		///
		/// This new asset class has no assets initially.
		///
		/// The origin must conform to `ForceOrigin`.
		///
		/// Unlike `create`, no funds are reserved.
		///
		/// - `id`: The identifier of the new asset. This must not be currently
		///   in use to identify
		/// an existing asset.
		/// - `owner`: The owner of this class of assets. The owner has full
		///   superuser permissions
		/// over this asset, but may later change and configure the permissions
		/// using `transfer_ownership` and `set_team`.
		/// - `max_zombies`: The total number of accounts which may hold assets
		///   in this class yet
		/// have no existential deposit.
		/// - `min_balance`: The minimum balance of this new asset that any
		///   single account must
		/// have. If an account's balance is reduced below this, then it
		/// collapses to zero.
		///
		/// Emits `ForceCreated` event when successful.
		///
		/// Weight: `O(1)`
		#[pallet::weight(5_000_000)]
		pub fn force_create(
			origin: OriginFor<T>,
			id: T::CurrencyId,
			owner: <T::Lookup as StaticLookup>::Source,
			min_balance: T::Balance,
		) -> DispatchResult {
			T::ForceOrigin::ensure_origin(origin)?;
			let owner = T::Lookup::lookup(owner)?;

			ensure!(!Token::<T>::contains_key(id), Error::<T>::InUse);
			ensure!(!min_balance.is_zero(), Error::<T>::MinBalanceZero);

			Token::<T>::insert(id, TokenDetails {
				owner: owner.clone(),
				issuer: owner.clone(),
				admin: owner.clone(),
				freezer: owner.clone(),
				supply: Zero::zero(),
				deposit: Zero::zero(),
				min_balance,
				approvals: 0,
				is_frozen: false,
				dust_type: DustHandlerType::Transfer(T::DustAccount::get()),
			});
			Self::deposit_event(Event::ForceCreated(id, owner));
			Ok(())
		}

		/// Destroy a class of fungible assets.
		///
		/// The origin must conform to `ForceOrigin` or must be Signed and the
		/// sender must be the owner of the asset `id`.
		///
		/// - `id`: The identifier of the asset to be destroyed. This must
		///   identify an existing
		/// asset.
		///
		/// Emits `Destroyed` event when successful.
		///
		/// Weight: `O(c + p + a)` where:
		/// - `c = (witness.accounts - witness.sufficients)`
		/// - `s = witness.sufficients`
		/// - `a = witness.approvals`
		#[pallet::weight(5_000_000)]
		pub fn destroy(origin: OriginFor<T>, id: T::CurrencyId) -> DispatchResult {
			let maybe_check_owner = match T::ForceOrigin::try_origin(origin) {
				Ok(_) => None,
				Err(origin) => Some(ensure_signed(origin)?),
			};
			// TODO: Ensure we clean up everything
			Token::<T>::try_mutate_exists(id, |maybe_details| {
				let details = maybe_details.take().ok_or(Error::<T>::Unknown)?;
				if let Some(check_owner) = maybe_check_owner {
					ensure!(details.owner == check_owner, Error::<T>::NoPermission);
				}

				for (who, _v) in Accounts::<T>::drain_prefix(id) {
					Self::dead_account(id, &who);
				}

				let metadata = Metadata::<T>::take(&id);
				T::NativeCurrency::unreserve(&details.owner, details.deposit.saturating_add(metadata.deposit));

				Approvals::<T>::remove_prefix(&id);
				Self::deposit_event(Event::Destroyed(id));

				// NOTE: could use postinfo to reflect the actual number of
				// accounts/sufficient/approvals
				Ok(())
			})
		}

		/// Mint assets of a particular class.
		///
		/// The origin must be Signed and the sender must be the Issuer of the
		/// asset `id`.
		///
		/// - `id`: The identifier of the asset to have some amount minted.
		/// - `beneficiary`: The account to be credited with the minted assets.
		/// - `amount`: The amount of the asset to be minted.
		///
		/// Emits `Destroyed` event when successful.
		///
		/// Weight: `O(1)`
		/// Modes: Pre-existing balance of `beneficiary`; Account pre-existence
		/// of `beneficiary`.
		#[pallet::weight(5_000_000)]
		pub fn mint(
			origin: OriginFor<T>,
			id: T::CurrencyId,
			beneficiary: <T::Lookup as StaticLookup>::Source,
			amount: T::Balance,
		) -> DispatchResult {
			let sender = ensure_signed(origin)?;
			let beneficiary = T::Lookup::lookup(beneficiary)?;
			let details = Token::<T>::get(id).ok_or(Error::<T>::Unknown)?;
			ensure!(sender == details.issuer, Error::<T>::NoPermission);
			ensure!(
				Self::total_balance(id, &beneficiary).saturating_add(amount) >= details.min_balance,
				Error::<T>::BelowMinimum
			);
			<Self as ExtendedTokenSystem<_, _, _>>::mint(id, beneficiary.clone(), amount)?;
			Self::deposit_event(Event::Issued(id, beneficiary, amount));
			Ok(())
		}

		/// Reduce the balance of `who` by as much as possible up to `amount`
		/// assets of `id`.
		///
		/// Origin must be Signed and the sender should be the Manager of the
		/// asset `id`.
		///
		/// Bails with `BalanceZero` if the `who` is already dead.
		///
		/// - `id`: The identifier of the asset to have some amount burned.
		/// - `who`: The account to be debited from.
		/// - `amount`: The maximum amount by which `who`'s balance should be
		///   reduced.
		///
		/// Emits `Burned` with the actual amount burned. If this takes the
		/// balance to below the minimum for the asset, then the amount burned
		/// is increased to take it to zero.
		///
		/// Weight: `O(1)`
		/// Modes: Post-existence of `who`; Pre & post Zombie-status of `who`.
		#[pallet::weight(5_000_000)]
		pub fn burn(
			origin: OriginFor<T>,
			id: T::CurrencyId,
			who: <T::Lookup as StaticLookup>::Source,
			amount: T::Balance,
		) -> DispatchResult {
			let sender = ensure_signed(origin)?;
			let details = Token::<T>::get(id).ok_or(Error::<T>::Unknown)?;
			ensure!(sender == details.admin, Error::<T>::NoPermission);
			let who = T::Lookup::lookup(who)?;
			<Self as ExtendedTokenSystem<_, _, _>>::burn(id, who.clone(), amount)?;
			Self::deposit_event(Event::Burned(id, who, amount));
			Ok(())
		}

		/// Disallow further unprivileged transfers from an account.
		///
		/// Origin must be Signed and the sender should be the Freezer of the
		/// asset `id`.
		///
		/// - `id`: The identifier of the asset to be frozen.
		/// - `who`: The account to be frozen.
		///
		/// Emits `Frozen`.
		///
		/// Weight: `O(1)`
		#[pallet::weight(5_000_000)]
		pub fn freeze(
			origin: OriginFor<T>,
			id: T::CurrencyId,
			who: <T::Lookup as StaticLookup>::Source,
		) -> DispatchResult {
			let origin = ensure_signed(origin)?;

			let d = Token::<T>::get(id).ok_or(Error::<T>::Unknown)?;
			ensure!(&origin == &d.freezer, Error::<T>::NoPermission);
			let who = T::Lookup::lookup(who)?;
			ensure!(Accounts::<T>::contains_key(id, &who), Error::<T>::BalanceZero);

			Accounts::<T>::mutate(id, &who, |a| a.is_frozen = true);

			Self::deposit_event(Event::<T>::Frozen(id, who));
			Ok(())
		}

		/// Allow unprivileged transfers from an account again.
		///
		/// Origin must be Signed and the sender should be the Admin of the
		/// asset `id`.
		///
		/// - `id`: The identifier of the asset to be frozen.
		/// - `who`: The account to be unfrozen.
		///
		/// Emits `Thawed`.
		///
		/// Weight: `O(1)`
		#[pallet::weight(5_000_000)]
		pub fn thaw(
			origin: OriginFor<T>,
			id: T::CurrencyId,
			who: <T::Lookup as StaticLookup>::Source,
		) -> DispatchResult {
			let origin = ensure_signed(origin)?;

			let details = Token::<T>::get(id).ok_or(Error::<T>::Unknown)?;
			ensure!(&origin == &details.admin, Error::<T>::NoPermission);
			let who = T::Lookup::lookup(who)?;
			ensure!(Accounts::<T>::contains_key(id, &who), Error::<T>::BalanceZero);

			Accounts::<T>::mutate(id, &who, |a| a.is_frozen = false);

			Self::deposit_event(Event::<T>::Thawed(id, who));
			Ok(())
		}

		/// Disallow further unprivileged transfers for the asset class.
		///
		/// Origin must be Signed and the sender should be the Freezer of the
		/// asset `id`.
		///
		/// - `id`: The identifier of the asset to be frozen.
		///
		/// Emits `Frozen`.
		///
		/// Weight: `O(1)`
		#[pallet::weight(5_000_000)]
		pub fn freeze_asset(origin: OriginFor<T>, id: T::CurrencyId) -> DispatchResult {
			let origin = ensure_signed(origin)?;

			Token::<T>::try_mutate(id, |maybe_details| {
				let d = maybe_details.as_mut().ok_or(Error::<T>::Unknown)?;
				ensure!(&origin == &d.freezer, Error::<T>::NoPermission);

				d.is_frozen = true;

				Self::deposit_event(Event::<T>::TokenFrozen(id));
				Ok(())
			})
		}

		/// Allow unprivileged transfers for the asset again.
		///
		/// Origin must be Signed and the sender should be the Admin of the
		/// asset `id`.
		///
		/// - `id`: The identifier of the asset to be frozen.
		///
		/// Emits `Thawed`.
		///
		/// Weight: `O(1)`
		#[pallet::weight(5_000_000)]
		pub fn thaw_asset(origin: OriginFor<T>, id: T::CurrencyId) -> DispatchResult {
			let origin = ensure_signed(origin)?;

			Token::<T>::try_mutate(id, |maybe_details| {
				let d = maybe_details.as_mut().ok_or(Error::<T>::Unknown)?;
				ensure!(&origin == &d.admin, Error::<T>::NoPermission);

				d.is_frozen = false;

				Self::deposit_event(Event::<T>::TokenThawed(id));
				Ok(())
			})
		}

		/// Change the Owner of an asset.
		///
		/// Origin must be Signed and the sender should be the Owner of the
		/// asset `id`.
		///
		/// - `id`: The identifier of the asset.
		/// - `owner`: The new Owner of this asset.
		///
		/// Emits `OwnerChanged`.
		///
		/// Weight: `O(1)`
		#[pallet::weight(5_000_000)]
		pub fn transfer_ownership(
			origin: OriginFor<T>,
			id: T::CurrencyId,
			owner: <T::Lookup as StaticLookup>::Source,
		) -> DispatchResult {
			let origin = ensure_signed(origin)?;
			let owner = T::Lookup::lookup(owner)?;

			Token::<T>::try_mutate(id, |maybe_details| {
				let details = maybe_details.as_mut().ok_or(Error::<T>::Unknown)?;
				ensure!(&origin == &details.owner, Error::<T>::NoPermission);
				if details.owner == owner {
					return Ok(());
				}

				let metadata_deposit = Metadata::<T>::get(id).deposit;
				let deposit = details.deposit + metadata_deposit;

				// Move the deposit to the new owner.
				T::NativeCurrency::repatriate_reserved(&details.owner, &owner, deposit, BalanceStatus::Reserved)?;

				details.owner = owner.clone();

				Self::deposit_event(Event::OwnerChanged(id, owner));
				Ok(())
			})
		}

		/// Change the Issuer, Admin and Freezer of an asset.
		///
		/// Origin must be Signed and the sender should be the Owner of the
		/// asset `id`.
		///
		/// - `id`: The identifier of the asset to be frozen.
		/// - `issuer`: The new Issuer of this asset.
		/// - `admin`: The new Admin of this asset.
		/// - `freezer`: The new Freezer of this asset.
		///
		/// Emits `TeamChanged`.
		///
		/// Weight: `O(1)`
		#[pallet::weight(5_000_000)]
		pub fn set_team(
			origin: OriginFor<T>,
			id: T::CurrencyId,
			issuer: <T::Lookup as StaticLookup>::Source,
			admin: <T::Lookup as StaticLookup>::Source,
			freezer: <T::Lookup as StaticLookup>::Source,
		) -> DispatchResult {
			let origin = ensure_signed(origin)?;
			let issuer = T::Lookup::lookup(issuer)?;
			let admin = T::Lookup::lookup(admin)?;
			let freezer = T::Lookup::lookup(freezer)?;

			Token::<T>::try_mutate(id, |maybe_details| {
				let details = maybe_details.as_mut().ok_or(Error::<T>::Unknown)?;
				ensure!(&origin == &details.owner, Error::<T>::NoPermission);

				details.issuer = issuer.clone();
				details.admin = admin.clone();
				details.freezer = freezer.clone();

				Self::deposit_event(Event::TeamChanged(id, issuer, admin, freezer));
				Ok(())
			})
		}

		/// Set the metadata for an asset.
		///
		/// Origin must be Signed and the sender should be the Owner of the
		/// asset `id`.
		///
		/// Funds of sender are reserved according to the formula:
		/// `MetadataDepositBase + MetadataDepositPerByte * (name.len +
		/// symbol.len)` taking into account any already reserved funds.
		///
		/// - `id`: The identifier of the asset to update.
		/// - `name`: The user friendly name of this asset. Limited in length by
		///   `StringLimit`.
		/// - `symbol`: The exchange symbol for this asset. Limited in length by
		///   `StringLimit`.
		/// - `decimals`: The number of decimals this asset uses to represent
		///   one unit.
		///
		/// Emits `MetadataSet`.
		///
		/// Weight: `O(1)`
		#[pallet::weight(5_000_000)]
		pub fn set_metadata(
			origin: OriginFor<T>,
			id: T::CurrencyId,
			name: Vec<u8>,
			symbol: Vec<u8>,
			decimals: u8,
		) -> DispatchResult {
			let origin = ensure_signed(origin)?;

			ensure!(name.len() <= T::StringLimit::get() as usize, Error::<T>::BadMetadata);
			ensure!(symbol.len() <= T::StringLimit::get() as usize, Error::<T>::BadMetadata);

			let d = Token::<T>::get(id).ok_or(Error::<T>::Unknown)?;
			ensure!(&origin == &d.owner, Error::<T>::NoPermission);

			Metadata::<T>::try_mutate_exists(id, |metadata| {
				ensure!(
					metadata.as_ref().map_or(true, |m| !m.is_frozen),
					Error::<T>::NoPermission
				);

				let old_deposit = metadata.take().map_or(Zero::zero(), |m| m.deposit);
				let new_deposit = T::MetadataDepositPerByte::get()
					.saturating_mul(((name.len() + symbol.len()) as u32).into())
					.saturating_add(T::MetadataDepositBase::get());

				if new_deposit > old_deposit {
					T::NativeCurrency::reserve(&origin, new_deposit - old_deposit)?;
				} else {
					T::NativeCurrency::unreserve(&origin, old_deposit - new_deposit);
				}

				*metadata = Some(TokenMetadata {
					deposit: new_deposit,
					name: name.clone(),
					symbol: symbol.clone(),
					decimals,
					is_frozen: false,
				});

				Self::deposit_event(Event::MetadataSet(id, name, symbol, decimals, false));
				Ok(())
			})
		}

		/// Clear the metadata for an asset.
		///
		/// Origin must be Signed and the sender should be the Owner of the
		/// asset `id`.
		///
		/// Any deposit is freed for the asset owner.
		///
		/// - `id`: The identifier of the asset to clear.
		///
		/// Emits `MetadataCleared`.
		///
		/// Weight: `O(1)`
		#[pallet::weight(5_000_000)]
		pub fn clear_metadata(origin: OriginFor<T>, id: T::CurrencyId) -> DispatchResult {
			let origin = ensure_signed(origin)?;

			let d = Token::<T>::get(id).ok_or(Error::<T>::Unknown)?;
			ensure!(&origin == &d.owner, Error::<T>::NoPermission);

			Metadata::<T>::try_mutate_exists(id, |metadata| {
				let deposit = metadata.take().ok_or(Error::<T>::Unknown)?.deposit;
				T::NativeCurrency::unreserve(&d.owner, deposit);
				Self::deposit_event(Event::MetadataCleared(id));
				Ok(())
			})
		}

		/// Force the metadata for an asset to some value.
		///
		/// Origin must be ForceOrigin.
		///
		/// Any deposit is left alone.
		///
		/// - `id`: The identifier of the asset to update.
		/// - `name`: The user friendly name of this asset. Limited in length by
		///   `StringLimit`.
		/// - `symbol`: The exchange symbol for this asset. Limited in length by
		///   `StringLimit`.
		/// - `decimals`: The number of decimals this asset uses to represent
		///   one unit.
		///
		/// Emits `MetadataSet`.
		///
		/// Weight: `O(N + S)` where N and S are the length of the name and
		/// symbol respectively.
		#[pallet::weight(5_000_000)]
		pub fn force_set_metadata(
			origin: OriginFor<T>,
			id: T::CurrencyId,
			name: Vec<u8>,
			symbol: Vec<u8>,
			decimals: u8,
			is_frozen: bool,
		) -> DispatchResult {
			T::ForceOrigin::ensure_origin(origin)?;

			ensure!(name.len() <= T::StringLimit::get() as usize, Error::<T>::BadMetadata);
			ensure!(symbol.len() <= T::StringLimit::get() as usize, Error::<T>::BadMetadata);

			ensure!(Token::<T>::contains_key(id), Error::<T>::Unknown);
			Metadata::<T>::try_mutate_exists(id, |metadata| {
				let deposit = metadata.take().map_or(Zero::zero(), |m| m.deposit);
				*metadata = Some(TokenMetadata {
					deposit,
					name: name.clone(),
					symbol: symbol.clone(),
					decimals,
					is_frozen,
				});

				Self::deposit_event(Event::MetadataSet(id, name, symbol, decimals, is_frozen));
				Ok(())
			})
		}

		/// Clear the metadata for an asset.
		///
		/// Origin must be ForceOrigin.
		///
		/// Any deposit is returned.
		///
		/// - `id`: The identifier of the asset to clear.
		///
		/// Emits `MetadataCleared`.
		///
		/// Weight: `O(1)`
		#[pallet::weight(5_000_000)]
		pub fn force_clear_metadata(origin: OriginFor<T>, id: T::CurrencyId) -> DispatchResult {
			T::ForceOrigin::ensure_origin(origin)?;

			let d = Token::<T>::get(id).ok_or(Error::<T>::Unknown)?;
			Metadata::<T>::try_mutate_exists(id, |metadata| {
				let deposit = metadata.take().ok_or(Error::<T>::Unknown)?.deposit;
				T::NativeCurrency::unreserve(&d.owner, deposit);
				Self::deposit_event(Event::MetadataCleared(id));
				Ok(())
			})
		}

		/// Alter the attributes of a given asset.
		///
		/// Origin must be `ForceOrigin`.
		///
		/// - `id`: The identifier of the asset.
		/// - `owner`: The new Owner of this asset.
		/// - `issuer`: The new Issuer of this asset.
		/// - `admin`: The new Admin of this asset.
		/// - `freezer`: The new Freezer of this asset.
		/// - `min_balance`: The minimum balance of this new asset that any
		///   single account must
		/// have. If an account's balance is reduced below this, then it
		/// collapses to zero.
		/// - `is_frozen`: Whether this asset class is frozen except for
		///   permissioned/admin
		/// instructions.
		///
		/// Emits `CurrencyStatusChanged` with the identity of the asset.
		///
		/// Weight: `O(1)`
		#[pallet::weight(5_000_000)]
		pub fn force_asset_status(
			origin: OriginFor<T>,
			id: T::CurrencyId,
			owner: <T::Lookup as StaticLookup>::Source,
			issuer: <T::Lookup as StaticLookup>::Source,
			admin: <T::Lookup as StaticLookup>::Source,
			freezer: <T::Lookup as StaticLookup>::Source,
			min_balance: T::Balance,
			is_frozen: bool,
		) -> DispatchResult {
			T::ForceOrigin::ensure_origin(origin)?;

			Token::<T>::try_mutate(id, |maybe_asset| {
				let mut asset = maybe_asset.take().ok_or(Error::<T>::Unknown)?;
				asset.owner = T::Lookup::lookup(owner)?;
				asset.issuer = T::Lookup::lookup(issuer)?;
				asset.admin = T::Lookup::lookup(admin)?;
				asset.freezer = T::Lookup::lookup(freezer)?;
				asset.min_balance = min_balance;
				asset.is_frozen = is_frozen;
				*maybe_asset = Some(asset);

				Self::deposit_event(Event::CurrencyStatusChanged(id));
				Ok(())
			})
		}

		/// Approve an amount of asset for transfer by a delegated third-party
		/// account.
		///
		/// Origin must be Signed.
		///
		/// Ensures that `ApprovalDeposit` worth of `Currency` is reserved from
		/// signing account for the purpose of holding the approval. If some
		/// non-zero amount of assets is already approved from signing account
		/// to `delegate`, then it is topped up or unreserved to meet the right
		/// value.
		///
		/// NOTE: The signing account does not need to own `amount` of assets at
		/// the point of making this call.
		///
		/// - `id`: The identifier of the asset.
		/// - `delegate`: The account to delegate permission to transfer asset.
		/// - `amount`: The amount of asset that may be transferred by
		///   `delegate`. If there is
		/// already an approval in place, then this acts additively.
		///
		/// Emits `ApprovedTransfer` on success.
		///
		/// Weight: `O(1)`
		#[pallet::weight(5_000_000)]
		pub fn approve_transfer(
			origin: OriginFor<T>,
			id: T::CurrencyId,
			delegate: <T::Lookup as StaticLookup>::Source,
			amount: T::Balance,
		) -> DispatchResult {
			let owner = ensure_signed(origin)?;
			let delegate = T::Lookup::lookup(delegate)?;

			let key = ApprovalKey { owner, delegate };
			Approvals::<T>::try_mutate(id, &key, |maybe_approved| -> DispatchResult {
				let mut approved = maybe_approved.take().unwrap_or_default();
				let deposit_required = T::ApprovalDeposit::get();
				if approved.deposit < deposit_required {
					T::NativeCurrency::reserve(&key.owner, deposit_required - approved.deposit)?;
					approved.deposit = deposit_required;
				}
				approved.amount = approved.amount.saturating_add(amount);
				*maybe_approved = Some(approved);
				Ok(())
			})?;
			Self::deposit_event(Event::ApprovedTransfer(id, key.owner, key.delegate, amount));

			Ok(())
		}

		/// Cancel all of some asset approved for delegated transfer by a
		/// third-party account.
		///
		/// Origin must be Signed and there must be an approval in place between
		/// signer and `delegate`.
		///
		/// Unreserves any deposit previously reserved by `approve_transfer` for
		/// the approval.
		///
		/// - `id`: The identifier of the asset.
		/// - `delegate`: The account delegated permission to transfer asset.
		///
		/// Emits `ApprovalCancelled` on success.
		///
		/// Weight: `O(1)`
		#[pallet::weight(5_000_000)]
		pub fn cancel_approval(
			origin: OriginFor<T>,
			id: T::CurrencyId,
			delegate: <T::Lookup as StaticLookup>::Source,
		) -> DispatchResult {
			let owner = ensure_signed(origin)?;
			let delegate = T::Lookup::lookup(delegate)?;
			let key = ApprovalKey { owner, delegate };
			let approval = Approvals::<T>::take(id, &key).ok_or(Error::<T>::Unknown)?;
			T::NativeCurrency::unreserve(&key.owner, approval.deposit);

			Self::deposit_event(Event::ApprovalCancelled(id, key.owner, key.delegate));
			Ok(())
		}

		/// Cancel all of some asset approved for delegated transfer by a
		/// third-party account.
		///
		/// Origin must be either ForceOrigin or Signed origin with the signer
		/// being the Admin account of the asset `id`.
		///
		/// Unreserves any deposit previously reserved by `approve_transfer` for
		/// the approval.
		///
		/// - `id`: The identifier of the asset.
		/// - `delegate`: The account delegated permission to transfer asset.
		///
		/// Emits `ApprovalCancelled` on success.
		///
		/// Weight: `O(1)`
		#[pallet::weight(5_000_000)]
		pub fn force_cancel_approval(
			origin: OriginFor<T>,
			id: T::CurrencyId,
			owner: <T::Lookup as StaticLookup>::Source,
			delegate: <T::Lookup as StaticLookup>::Source,
		) -> DispatchResult {
			T::ForceOrigin::try_origin(origin)
				.map(|_| ())
				.or_else(|origin| -> DispatchResult {
					let origin = ensure_signed(origin)?;
					let d = Token::<T>::get(id).ok_or(Error::<T>::Unknown)?;
					ensure!(&origin == &d.admin, Error::<T>::NoPermission);
					Ok(())
				})?;

			let owner = T::Lookup::lookup(owner)?;
			let delegate = T::Lookup::lookup(delegate)?;

			let key = ApprovalKey { owner, delegate };
			let approval = Approvals::<T>::take(id, &key).ok_or(Error::<T>::Unknown)?;
			T::NativeCurrency::unreserve(&key.owner, approval.deposit);

			Self::deposit_event(Event::ApprovalCancelled(id, key.owner, key.delegate));
			Ok(())
		}

		/// Transfer some asset balance from a previously delegated account to
		/// some third-party account.
		///
		/// Origin must be Signed and there must be an approval in place by the
		/// `owner` to the signer.
		///
		/// If the entire amount approved for transfer is transferred, then any
		/// deposit previously reserved by `approve_transfer` is unreserved.
		///
		/// - `id`: The identifier of the asset.
		/// - `owner`: The account which previously approved for a transfer of
		///   at least `amount` and
		/// from which the asset balance will be withdrawn.
		/// - `destination`: The account to which the asset balance of `amount`
		///   will be transferred.
		/// - `amount`: The amount of assets to transfer.
		///
		/// Emits `TransferredApproved` on success.
		///
		/// Weight: `O(1)`
		#[pallet::weight(5_000_000)]
		pub fn transfer_approved(
			origin: OriginFor<T>,
			id: T::CurrencyId,
			owner: <T::Lookup as StaticLookup>::Source,
			destination: <T::Lookup as StaticLookup>::Source,
			amount: T::Balance,
		) -> DispatchResult {
			let delegate = ensure_signed(origin)?;
			let owner = T::Lookup::lookup(owner)?;
			let destination = T::Lookup::lookup(destination)?;

			let key = ApprovalKey { owner, delegate };
			Approvals::<T>::try_mutate_exists(id, &key, |maybe_approved| -> DispatchResult {
				let mut approved = maybe_approved.take().ok_or(Error::<T>::Unapproved)?;
				let remaining = approved.amount.checked_sub(&amount).ok_or(Error::<T>::Unapproved)?;

				<Self as MultiCurrency<_>>::transfer(id, &key.owner, &destination, amount)?;

				if remaining.is_zero() {
					T::NativeCurrency::unreserve(&key.owner, approved.deposit);
				} else {
					approved.amount = remaining;
					*maybe_approved = Some(approved);
				}
				Ok(())
			})?;
			Ok(())
		}

		/// Transfer some balance to another account.
		///
		/// The dispatch origin for this call must be `Signed` by the
		/// transactor.
		#[pallet::weight(5_000_000)]
		pub fn transfer(
			origin: OriginFor<T>,
			id: T::CurrencyId,
			dest: <T::Lookup as StaticLookup>::Source,
			amount: T::Balance,
		) -> DispatchResult {
			let from = ensure_signed(origin)?;
			let to = T::Lookup::lookup(dest)?;
			let details = Token::<T>::get(id).ok_or(Error::<T>::Unknown)?;
			ensure!(!details.is_frozen, Error::<T>::TokenIsFrozen);
			let account_details = Accounts::<T>::get(id, from.clone());
			ensure!(!account_details.is_frozen, Error::<T>::Frozen);

			<Self as MultiCurrency<_>>::transfer(id, &from, &to, amount)?;
			Self::deposit_event(Event::Transferred(id, from, to, amount));
			Ok(().into())
		}

		/// Transfer all remaining balance to the given account.
		///
		/// The dispatch origin for this call must be `Signed` by the
		/// transactor.
		#[pallet::weight(5_000_000)]
		pub fn transfer_all(
			origin: OriginFor<T>,
			id: T::CurrencyId,
			dest: <T::Lookup as StaticLookup>::Source,
		) -> DispatchResult {
			let from = ensure_signed(origin)?;
			let to = T::Lookup::lookup(dest)?;
			let details = Token::<T>::get(id).ok_or(Error::<T>::Unknown)?;
			ensure!(!details.is_frozen, Error::<T>::TokenIsFrozen);
			let account_details = Accounts::<T>::get(id, from.clone());
			ensure!(!account_details.is_frozen, Error::<T>::Frozen);

			let balance = <Self as MultiCurrency<T::AccountId>>::free_balance(id, &from);
			<Self as MultiCurrency<T::AccountId>>::transfer(id, &from, &to, balance)?;

			Self::deposit_event(Event::Transferred(id, from, to, balance));
			Ok(().into())
		}

		/// Move some assets from the sender account to another, keeping the
		/// sender account alive.
		///
		/// Origin must be Signed.
		///
		/// - `id`: The identifier of the asset to have some amount transferred.
		/// - `target`: The account to be credited.
		/// - `amount`: The amount by which the sender's balance of assets
		///   should be reduced and
		/// `target`'s balance increased. The amount actually transferred may be
		/// slightly greater in the case that the transfer would otherwise take
		/// the sender balance above zero but below the minimum balance. Must be
		/// greater than zero.
		///
		/// Emits `Transferred` with the actual amount transferred. If this
		/// takes the source balance to below the minimum for the asset, then
		/// the amount transferred is increased to take it to zero.
		///
		/// Weight: `O(1)`
		/// Modes: Pre-existence of `target`; Post-existence of sender; Prior &
		/// post zombie-status of sender; Account pre-existence of `target`.
		#[pallet::weight(5_000_000)]
		pub fn transfer_keep_alive(
			origin: OriginFor<T>,
			id: T::CurrencyId,
			target: <T::Lookup as StaticLookup>::Source,
			amount: T::Balance,
		) -> DispatchResult {
			let from = ensure_signed(origin)?;
			let to = T::Lookup::lookup(target)?;
			let balance = <Self as MultiCurrency<T::AccountId>>::free_balance(id, &from);
			let details = Token::<T>::get(id).ok_or(Error::<T>::Unknown)?;
			ensure!(!details.is_frozen, Error::<T>::TokenIsFrozen);
			let account_details = Accounts::<T>::get(id, from.clone());
			ensure!(!account_details.is_frozen, Error::<T>::Frozen);
			// Check balance to ensure account is kept alive
			ensure!(balance - amount >= details.min_balance, Error::<T>::WouldDie);
			<Self as MultiCurrency<T::AccountId>>::transfer(id, &from, &to, amount)?;
			Self::deposit_event(Event::Transferred(id, from, to, amount));

			Ok(().into())
		}

		/// Move some assets from one account to another.
		///
		/// Origin must be Signed and the sender should be the Admin of the
		/// asset `id`.
		///
		/// - `id`: The identifier of the asset to have some amount transferred.
		/// - `source`: The account to be debited.
		/// - `dest`: The account to be credited.
		/// - `amount`: The amount by which the `source`'s balance of assets
		///   should be reduced and
		/// `dest`'s balance increased. The amount actually transferred may be
		/// slightly greater in the case that the transfer would otherwise take
		/// the `source` balance above zero but below the minimum balance. Must
		/// be greater than zero.
		///
		/// Emits `Transferred` with the actual amount transferred. If this
		/// takes the source balance to below the minimum for the asset, then
		/// the amount transferred is increased to take it to zero.
		///
		/// Weight: `O(1)`
		/// Modes: Pre-existence of `dest`; Post-existence of `source`; Prior &
		/// post zombie-status of `source`; Account pre-existence of `dest`.
		#[pallet::weight(T::WeightInfo::force_transfer())]
		pub fn force_transfer(
			origin: OriginFor<T>,
			id: T::CurrencyId,
			source: <T::Lookup as StaticLookup>::Source,
			dest: <T::Lookup as StaticLookup>::Source,
			amount: T::Balance,
		) -> DispatchResult {
			let origin = ensure_signed(origin)?;
			let from = T::Lookup::lookup(source)?;
			let to = T::Lookup::lookup(dest)?;

			let details = Token::<T>::get(id).ok_or(Error::<T>::Unknown)?;
			// Check admin rights.
			ensure!(&origin == &details.admin, Error::<T>::NoPermission);
			<Self as MultiCurrency<T::AccountId>>::transfer(id, &from, &to, amount)?;
			Self::deposit_event(Event::Transferred(id, from, to, amount));
			Ok(())
		}

		/// Set the dust handler type.
		///
		/// Origin must be Signed and the sender should be the Admin of the
		/// asset `id`.
		///
		/// - `id`: The identifier of the asset to have some amount transferred.
		/// - `source`: The account to be debited.
		/// - `dest`: The account to be credited.
		/// - `amount`: The amount by which the `source`'s balance of assets
		///   should be reduced and
		/// `dest`'s balance increased. The amount actually transferred may be
		/// slightly greater in the case that the transfer would otherwise take
		/// the `source` balance above zero but below the minimum balance. Must
		/// be greater than zero.
		///
		/// Emits `DustHandlerChange` with the currency_id and new handler type.
		///
		/// Weight: `O(1)`
		#[pallet::weight(5_000_000)]
		pub fn set_dust_type(
			origin: OriginFor<T>,
			id: T::CurrencyId,
			dust_type: DustHandlerType<T::AccountId>,
		) -> DispatchResult {
			let origin = ensure_signed(origin)?;

			Token::<T>::try_mutate(id, |maybe_details| {
				let details = maybe_details.as_mut().ok_or(Error::<T>::Unknown)?;
				ensure!(&origin == &details.admin, Error::<T>::NoPermission);

				details.dust_type = dust_type.clone();
				Self::deposit_event(Event::DustHandlerChange(id, dust_type));
				Ok(())
			})
		}
	}
}

impl<T: Config> Pallet<T> {
	/// Check whether account_id is a module account
	pub fn is_module_account_id(account_id: &T::AccountId) -> bool {
		PalletId::try_from_account(account_id).is_some()
	}

	pub fn try_mutate_account<R, E>(
		who: &T::AccountId,
		currency_id: T::CurrencyId,
		f: impl FnOnce(&mut AccountData<T::Balance>, bool) -> sp_std::result::Result<R, E>,
	) -> sp_std::result::Result<R, E> {
		Accounts::<T>::try_mutate_exists(currency_id, who, |maybe_account| {
			let existed = maybe_account.is_some();
			let mut account = maybe_account.take().unwrap_or_default();
			f(&mut account, existed).map(move |result| {
				let mut handle_dust: Option<T::Balance> = None;
				let total = account.total();
				*maybe_account = if total.is_zero() {
					None
				} else {
					// if non_zero total is below existential deposit and the account is not a
					// module account, should handle the dust.
					let token = Token::<T>::get(currency_id);
					match token {
						Some(token_data) => {
							if total < token_data.min_balance && !Self::is_module_account_id(who) {
								handle_dust = Some(total);
							}
							Some(account)
						}
						None => None,
					}
				};

				(existed, maybe_account.is_some(), handle_dust, result)
			})
		})
		.map(|(existed, exists, handle_dust, result)| {
			if existed && !exists {
				// If existed before, decrease account provider.
				// Ignore the result, because if it failed means that these’s remain consumers,
				// and the account storage in frame_system shouldn't be repeaded.
				let _ = frame_system::Pallet::<T>::dec_providers(who);
			} else if !existed && exists {
				// Add existential currency identifier to this account
				AccountCurrencies::<T>::insert(who, currency_id, true);
				// if new, increase account provider
				frame_system::Pallet::<T>::inc_providers(who);
			}

			if let Some(dust_amount) = handle_dust {
				// Remove existential currency identifier to this account
				AccountCurrencies::<T>::remove(who, currency_id);
				// `OnDust` maybe get/set storage `Accounts` of `who`, trigger handler here
				// to avoid some unexpected errors.
				<Self as ExtendedTokenSystem<_, _, _>>::handle_dust(currency_id, who, dust_amount);
				Self::deposit_event(Event::DustLost(who.clone(), currency_id, dust_amount));
			}

			result
		})
	}

	pub fn mutate_account<R>(
		who: &T::AccountId,
		currency_id: T::CurrencyId,
		f: impl FnOnce(&mut AccountData<T::Balance>, bool) -> R,
	) -> R {
		Self::try_mutate_account(who, currency_id, |account, existed| -> Result<R, Infallible> {
			Ok(f(account, existed))
		})
		.expect("Error is infallible; qed")
	}

	/// Set free balance of `who` to a new value.
	///
	/// Note this will not maintain total issuance, and the caller is
	/// expected to do it.
	pub fn set_free_balance(currency_id: T::CurrencyId, who: &T::AccountId, amount: T::Balance) {
		Self::mutate_account(who, currency_id, |account, _| {
			account.free = amount;
		});
	}

	/// Set reserved balance of `who` to a new value.
	///
	/// Note this will not maintain total issuance, and the caller is
	/// expected to do it.
	pub fn set_reserved_balance(currency_id: T::CurrencyId, who: &T::AccountId, amount: T::Balance) {
		Self::mutate_account(who, currency_id, |account, _| {
			account.reserved = amount;
		});
	}

	/// Update the account entry for `who` under `currency_id`, given the
	/// locks.
	pub fn update_locks(currency_id: T::CurrencyId, who: &T::AccountId, locks: &[BalanceLock<T::Balance>]) {
		// update account data
		Self::mutate_account(who, currency_id, |account, _| {
			account.frozen = Zero::zero();
			for lock in locks.iter() {
				account.frozen = account.frozen.max(lock.amount);
			}
		});

		// update locks
		let existed = <Locks<T>>::contains_key(who, currency_id);
		if locks.is_empty() {
			<Locks<T>>::remove(who, currency_id);
			if existed {
				// decrease account ref count when destruct lock
				frame_system::Pallet::<T>::dec_consumers(who);
			}
		} else {
			<Locks<T>>::insert(who, currency_id, locks);
			if !existed {
				// increase account ref count when initialize lock
				if frame_system::Pallet::<T>::inc_consumers(who).is_err() {
					// No providers for the locks. This is impossible under normal circumstances
					// since the funds that are under the lock will themselves be stored in the
					// account and therefore will need a reference.
					log::warn!(
						"Warning: Attempt to introduce lock consumer reference, yet no providers. \
						This is unexpected but should be safe."
					);
				}
			}
		}
	}

	pub fn dead_account(id: T::CurrencyId, who: &T::AccountId) {
		frame_system::Pallet::<T>::dec_consumers(who);
		AccountCurrencies::<T>::remove(who, id)
	}
}

impl<T: Config> MultiCurrency<T::AccountId> for Pallet<T> {
	type Balance = T::Balance;
	type CurrencyId = T::CurrencyId;

	fn minimum_balance(currency_id: Self::CurrencyId) -> Self::Balance {
		match Token::<T>::get(currency_id) {
			Some(token_data) => token_data.min_balance,
			None => u32::max_value().into(),
		}
	}

	fn total_issuance(currency_id: Self::CurrencyId) -> Self::Balance {
		<TotalIssuance<T>>::get(currency_id)
	}

	fn total_balance(currency_id: Self::CurrencyId, who: &T::AccountId) -> Self::Balance {
		Self::accounts(currency_id, who).total()
	}

	fn free_balance(currency_id: Self::CurrencyId, who: &T::AccountId) -> Self::Balance {
		Self::accounts(currency_id, who).free
	}

	// Ensure that an account can withdraw from their free balance given any
	// existing withdrawal restrictions like locks and vesting balance.
	// Is a no-op if amount to be withdrawn is zero.
	fn ensure_can_withdraw(currency_id: Self::CurrencyId, who: &T::AccountId, amount: Self::Balance) -> DispatchResult {
		if amount.is_zero() {
			return Ok(());
		}

		let new_balance = Self::free_balance(currency_id, who)
			.checked_sub(&amount)
			.ok_or(Error::<T>::BalanceLow)?;
		ensure!(
			new_balance >= Self::accounts(currency_id, who).frozen(),
			Error::<T>::LiquidityRestrictions
		);
		Ok(())
	}

	/// Transfer some free balance from `from` to `to`.
	/// Is a no-op if value to be transferred is zero or the `from` is the
	/// same as `to`.
	fn transfer(
		currency_id: Self::CurrencyId,
		from: &T::AccountId,
		to: &T::AccountId,
		amount: Self::Balance,
	) -> DispatchResult {
		if amount.is_zero() || from == to {
			return Ok(());
		}

		Self::ensure_can_withdraw(currency_id, from, amount)?;

		let from_balance = Self::free_balance(currency_id, from);
		let to_balance = Self::free_balance(currency_id, to)
			.checked_add(&amount)
			.ok_or(Error::<T>::BalanceOverflow)?;

		let details = Token::<T>::get(currency_id).ok_or(Error::<T>::Unknown)?;
		if !Self::is_module_account_id(to) {
			ensure!(to_balance >= details.min_balance, Error::<T>::BelowMinimum);
		}

		// check if sender goes below min balance and send remaining to recipient
		let dust = if from_balance - amount < details.min_balance {
			from_balance - amount
		} else {
			T::Balance::zero()
		};

		// update the sender's balance in the event there is dust being reaped
		let new_from_balance = if dust > T::Balance::zero() {
			T::Balance::zero()
		} else {
			from_balance - amount
		};

		// Cannot underflow because ensure_can_withdraw check
		Self::set_free_balance(currency_id, from, new_from_balance);
		Self::set_free_balance(currency_id, to, to_balance + dust);

		Ok(())
	}

	/// Deposit some `amount` into the free balance of account `who`.
	///
	/// Is a no-op if the `amount` to be deposited is zero.
	fn deposit(currency_id: Self::CurrencyId, who: &T::AccountId, amount: Self::Balance) -> DispatchResult {
		if amount.is_zero() {
			return Ok(());
		}

		TotalIssuance::<T>::try_mutate(currency_id, |total_issuance| -> DispatchResult {
			*total_issuance = total_issuance
				.checked_add(&amount)
				.ok_or(Error::<T>::TotalIssuanceOverflow)?;

			Self::set_free_balance(currency_id, who, Self::free_balance(currency_id, who) + amount);

			Ok(())
		})
	}

	fn withdraw(currency_id: Self::CurrencyId, who: &T::AccountId, amount: Self::Balance) -> DispatchResult {
		if amount.is_zero() {
			return Ok(());
		}
		Self::ensure_can_withdraw(currency_id, who, amount)?;
		// Cannot underflow because ensure_can_withdraw check
		<TotalIssuance<T>>::mutate(currency_id, |v| *v -= amount);
		Self::set_free_balance(currency_id, who, Self::free_balance(currency_id, who) - amount);
		Ok(())
	}

	// Check if `value` amount of free balance can be slashed from `who`.
	fn can_slash(currency_id: Self::CurrencyId, who: &T::AccountId, value: Self::Balance) -> bool {
		if value.is_zero() {
			return true;
		}
		Self::free_balance(currency_id, who) >= value
	}

	/// Is a no-op if `value` to be slashed is zero.
	///
	/// NOTE: `slash()` prefers free balance, but assumes that reserve
	/// balance can be drawn from in extreme circumstances. `can_slash()`
	/// should be used prior to `slash()` to avoid having to draw from
	/// reserved funds, however we err on the side of punishment if things
	/// are inconsistent or `can_slash` wasn't used appropriately.
	fn slash(currency_id: Self::CurrencyId, who: &T::AccountId, amount: Self::Balance) -> Self::Balance {
		if amount.is_zero() {
			return amount;
		}

		let account = Self::accounts(currency_id, who);
		let free_slashed_amount = account.free.min(amount);
		// Cannot underflow becuase free_slashed_amount can never be greater than amount
		let mut remaining_slash = amount - free_slashed_amount;

		// slash free balance
		if !free_slashed_amount.is_zero() {
			// Cannot underflow becuase free_slashed_amount can never be greater than
			// account.free
			Self::set_free_balance(currency_id, who, account.free - free_slashed_amount);
		}

		// slash reserved balance
		if !remaining_slash.is_zero() {
			let reserved_slashed_amount = account.reserved.min(remaining_slash);
			// Cannot underflow due to above line
			remaining_slash -= reserved_slashed_amount;
			Self::set_reserved_balance(currency_id, who, account.reserved - reserved_slashed_amount);
		}

		// Cannot underflow because the slashed value cannot be greater than total
		// issuance
		<TotalIssuance<T>>::mutate(currency_id, |v| *v -= amount - remaining_slash);
		remaining_slash
	}
}

impl<T: Config> MultiCurrencyExtended<T::AccountId> for Pallet<T> {
	type Amount = T::Amount;

	fn update_balance(currency_id: Self::CurrencyId, who: &T::AccountId, by_amount: Self::Amount) -> DispatchResult {
		if by_amount.is_zero() {
			return Ok(());
		}

		// Ensure this doesn't overflow. There isn't any traits that exposes
		// `saturating_abs` so we need to do it manually.
		let by_amount_abs = if by_amount == Self::Amount::min_value() {
			Self::Amount::max_value()
		} else {
			by_amount.abs()
		};

		let by_balance =
			TryInto::<Self::Balance>::try_into(by_amount_abs).map_err(|_| Error::<T>::AmountIntoBalanceFailed)?;
		if by_amount.is_positive() {
			Self::deposit(currency_id, who, by_balance)
		} else {
			Self::withdraw(currency_id, who, by_balance).map(|_| ())
		}
	}
}

impl<T: Config> MultiLockableCurrency<T::AccountId> for Pallet<T> {
	type Moment = T::BlockNumber;

	// Set a lock on the balance of `who` under `currency_id`.
	// Is a no-op if lock amount is zero.
	fn set_lock(
		lock_id: LockIdentifier,
		currency_id: Self::CurrencyId,
		who: &T::AccountId,
		amount: Self::Balance,
	) -> DispatchResult {
		if amount.is_zero() {
			return Ok(());
		}
		let mut new_lock = Some(BalanceLock { id: lock_id, amount });
		let mut locks = Self::locks(who, currency_id)
			.into_iter()
			.filter_map(|lock| {
				if lock.id == lock_id {
					new_lock.take()
				} else {
					Some(lock)
				}
			})
			.collect::<Vec<_>>();
		if let Some(lock) = new_lock {
			locks.push(lock)
		}
		Self::update_locks(currency_id, who, &locks[..]);
		Ok(())
	}

	// Extend a lock on the balance of `who` under `currency_id`.
	// Is a no-op if lock amount is zero
	fn extend_lock(
		lock_id: LockIdentifier,
		currency_id: Self::CurrencyId,
		who: &T::AccountId,
		amount: Self::Balance,
	) -> DispatchResult {
		if amount.is_zero() {
			return Ok(());
		}
		let mut new_lock = Some(BalanceLock { id: lock_id, amount });
		let mut locks = Self::locks(who, currency_id)
			.into_iter()
			.filter_map(|lock| {
				if lock.id == lock_id {
					new_lock.take().map(|nl| BalanceLock {
						id: lock.id,
						amount: lock.amount.max(nl.amount),
					})
				} else {
					Some(lock)
				}
			})
			.collect::<Vec<_>>();
		if let Some(lock) = new_lock {
			locks.push(lock)
		}
		Self::update_locks(currency_id, who, &locks[..]);
		Ok(())
	}

	fn remove_lock(lock_id: LockIdentifier, currency_id: Self::CurrencyId, who: &T::AccountId) -> DispatchResult {
		let mut locks = Self::locks(who, currency_id);
		locks.retain(|lock| lock.id != lock_id);
		Self::update_locks(currency_id, who, &locks[..]);
		Ok(())
	}
}

impl<T: Config> MultiReservableCurrency<T::AccountId> for Pallet<T> {
	/// Check if `who` can reserve `value` from their free balance.
	///
	/// Always `true` if value to be reserved is zero.
	fn can_reserve(currency_id: Self::CurrencyId, who: &T::AccountId, value: Self::Balance) -> bool {
		if value.is_zero() {
			return true;
		}
		Self::ensure_can_withdraw(currency_id, who, value).is_ok()
	}

	/// Slash from reserved balance, returning any amount that was unable to
	/// be slashed.
	///
	/// Is a no-op if the value to be slashed is zero.
	fn slash_reserved(currency_id: Self::CurrencyId, who: &T::AccountId, value: Self::Balance) -> Self::Balance {
		if value.is_zero() {
			return value;
		}

		let reserved_balance = Self::reserved_balance(currency_id, who);
		let actual = reserved_balance.min(value);
		Self::set_reserved_balance(currency_id, who, reserved_balance - actual);
		<TotalIssuance<T>>::mutate(currency_id, |v| *v -= actual);
		value - actual
	}

	fn reserved_balance(currency_id: Self::CurrencyId, who: &T::AccountId) -> Self::Balance {
		Self::accounts(currency_id, who).reserved
	}

	/// Move `value` from the free balance from `who` to their reserved
	/// balance.
	///
	/// Is a no-op if value to be reserved is zero.
	fn reserve(currency_id: Self::CurrencyId, who: &T::AccountId, value: Self::Balance) -> DispatchResult {
		if value.is_zero() {
			return Ok(());
		}
		Self::ensure_can_withdraw(currency_id, who, value)?;

		let account = Self::accounts(currency_id, who);
		Self::set_free_balance(currency_id, who, account.free - value);
		// Cannot overflow becuase total issuance is using the same balance type and
		// this doesn't increase total issuance
		Self::set_reserved_balance(currency_id, who, account.reserved + value);
		Ok(())
	}

	/// Unreserve some funds, returning any amount that was unable to be
	/// unreserved.
	///
	/// Is a no-op if the value to be unreserved is zero.
	fn unreserve(currency_id: Self::CurrencyId, who: &T::AccountId, value: Self::Balance) -> Self::Balance {
		if value.is_zero() {
			return value;
		}

		let account = Self::accounts(currency_id, who);
		let actual = account.reserved.min(value);
		Self::set_reserved_balance(currency_id, who, account.reserved - actual);
		Self::set_free_balance(currency_id, who, account.free + actual);

		value - actual
	}

	/// Move the reserved balance of one account into the balance of
	/// another, according to `status`.
	///
	/// Is a no-op if:
	/// - the value to be moved is zero; or
	/// - the `slashed` id equal to `beneficiary` and the `status` is
	///   `Reserved`.
	fn repatriate_reserved(
		currency_id: Self::CurrencyId,
		slashed: &T::AccountId,
		beneficiary: &T::AccountId,
		value: Self::Balance,
		status: BalanceStatus,
	) -> sp_std::result::Result<Self::Balance, DispatchError> {
		if value.is_zero() {
			return Ok(value);
		}

		if slashed == beneficiary {
			return match status {
				BalanceStatus::Free => Ok(Self::unreserve(currency_id, slashed, value)),
				BalanceStatus::Reserved => Ok(value.saturating_sub(Self::reserved_balance(currency_id, slashed))),
			};
		}

		let from_account = Self::accounts(currency_id, slashed);
		let to_account = Self::accounts(currency_id, beneficiary);
		let actual = from_account.reserved.min(value);
		match status {
			BalanceStatus::Free => {
				Self::set_free_balance(currency_id, beneficiary, to_account.free + actual);
			}
			BalanceStatus::Reserved => {
				Self::set_reserved_balance(currency_id, beneficiary, to_account.reserved + actual);
			}
		}
		Self::set_reserved_balance(currency_id, slashed, from_account.reserved - actual);
		Ok(value - actual)
	}
}

pub struct CurrencyAdapter<T, GetCurrencyId>(marker::PhantomData<(T, GetCurrencyId)>);

impl<T, GetCurrencyId> PalletCurrency<T::AccountId> for CurrencyAdapter<T, GetCurrencyId>
where
	T: Config,
	GetCurrencyId: Get<T::CurrencyId>,
{
	type Balance = T::Balance;
	type NegativeImbalance = NegativeImbalance<T, GetCurrencyId>;
	type PositiveImbalance = PositiveImbalance<T, GetCurrencyId>;

	fn total_balance(who: &T::AccountId) -> Self::Balance {
		Pallet::<T>::total_balance(GetCurrencyId::get(), who)
	}

	fn can_slash(who: &T::AccountId, value: Self::Balance) -> bool {
		Pallet::<T>::can_slash(GetCurrencyId::get(), who, value)
	}

	fn total_issuance() -> Self::Balance {
		Pallet::<T>::total_issuance(GetCurrencyId::get())
	}

	fn minimum_balance() -> Self::Balance {
		Pallet::<T>::minimum_balance(GetCurrencyId::get())
	}

	fn burn(mut amount: Self::Balance) -> Self::PositiveImbalance {
		if amount.is_zero() {
			return PositiveImbalance::zero();
		}
		<TotalIssuance<T>>::mutate(GetCurrencyId::get(), |issued| {
			*issued = issued.checked_sub(&amount).unwrap_or_else(|| {
				amount = *issued;
				Zero::zero()
			});
		});
		PositiveImbalance::new(amount)
	}

	fn issue(mut amount: Self::Balance) -> Self::NegativeImbalance {
		if amount.is_zero() {
			return NegativeImbalance::zero();
		}
		<TotalIssuance<T>>::mutate(GetCurrencyId::get(), |issued| {
			*issued = issued.checked_add(&amount).unwrap_or_else(|| {
				amount = Self::Balance::max_value() - *issued;
				Self::Balance::max_value()
			})
		});
		NegativeImbalance::new(amount)
	}

	fn free_balance(who: &T::AccountId) -> Self::Balance {
		Pallet::<T>::free_balance(GetCurrencyId::get(), who)
	}

	fn ensure_can_withdraw(
		who: &T::AccountId,
		amount: Self::Balance,
		_reasons: WithdrawReasons,
		_new_balance: Self::Balance,
	) -> DispatchResult {
		Pallet::<T>::ensure_can_withdraw(GetCurrencyId::get(), who, amount)
	}

	fn transfer(
		source: &T::AccountId,
		dest: &T::AccountId,
		value: Self::Balance,
		_existence_requirement: ExistenceRequirement,
	) -> DispatchResult {
		<Pallet<T> as MultiCurrency<T::AccountId>>::transfer(GetCurrencyId::get(), &source, &dest, value)
	}

	fn slash(who: &T::AccountId, value: Self::Balance) -> (Self::NegativeImbalance, Self::Balance) {
		if value.is_zero() {
			return (Self::NegativeImbalance::zero(), value);
		}

		let currency_id = GetCurrencyId::get();
		let account = Pallet::<T>::accounts(currency_id, who);
		let free_slashed_amount = account.free.min(value);
		let mut remaining_slash = value - free_slashed_amount;

		// slash free balance
		if !free_slashed_amount.is_zero() {
			Pallet::<T>::set_free_balance(currency_id, who, account.free - free_slashed_amount);
		}

		// slash reserved balance
		if !remaining_slash.is_zero() {
			let reserved_slashed_amount = account.reserved.min(remaining_slash);
			remaining_slash -= reserved_slashed_amount;
			Pallet::<T>::set_reserved_balance(currency_id, who, account.reserved - reserved_slashed_amount);
			(
				Self::NegativeImbalance::new(free_slashed_amount + reserved_slashed_amount),
				remaining_slash,
			)
		} else {
			(Self::NegativeImbalance::new(value), remaining_slash)
		}
	}

	fn deposit_into_existing(
		who: &T::AccountId,
		value: Self::Balance,
	) -> sp_std::result::Result<Self::PositiveImbalance, DispatchError> {
		if value.is_zero() {
			return Ok(Self::PositiveImbalance::zero());
		}
		let currency_id = GetCurrencyId::get();
		let new_total = Pallet::<T>::free_balance(currency_id, who)
			.checked_add(&value)
			.ok_or(Error::<T>::TotalIssuanceOverflow)?;
		Pallet::<T>::set_free_balance(currency_id, who, new_total);

		Ok(Self::PositiveImbalance::new(value))
	}

	fn deposit_creating(who: &T::AccountId, value: Self::Balance) -> Self::PositiveImbalance {
		Self::deposit_into_existing(who, value).unwrap_or_else(|_| Self::PositiveImbalance::zero())
	}

	fn withdraw(
		who: &T::AccountId,
		value: Self::Balance,
		_reasons: WithdrawReasons,
		_liveness: ExistenceRequirement,
	) -> sp_std::result::Result<Self::NegativeImbalance, DispatchError> {
		if value.is_zero() {
			return Ok(Self::NegativeImbalance::zero());
		}
		let currency_id = GetCurrencyId::get();
		Pallet::<T>::ensure_can_withdraw(currency_id, who, value)?;
		Pallet::<T>::set_free_balance(currency_id, who, Pallet::<T>::free_balance(currency_id, who) - value);
		Ok(Self::NegativeImbalance::new(value))
	}

	fn make_free_balance_be(
		who: &T::AccountId,
		value: Self::Balance,
	) -> SignedImbalance<Self::Balance, Self::PositiveImbalance> {
		let currency_id = GetCurrencyId::get();
		Pallet::<T>::try_mutate_account(
			who,
			currency_id,
			|account, existed| -> Result<SignedImbalance<Self::Balance, Self::PositiveImbalance>, ()> {
				// If we're attempting to set an existing account to less than ED, then
				// bypass the entire operation. It's a no-op if you follow it through, but
				// since this is an instance where we might account for a negative imbalance
				// (in the dust cleaner of set_account) before we account for its actual
				// equal and opposite cause (returned as an Imbalance), then in the
				// instance that there's no other accounts on the system at all, we might
				// underflow the issuance and our arithmetic will be off.
				match Token::<T>::get(currency_id) {
					Some(token_data) => {
						let ed = token_data.min_balance;
						ensure!(value.saturating_add(account.reserved) >= ed || existed, ());

						let imbalance = if account.free <= value {
							SignedImbalance::Positive(PositiveImbalance::new(value - account.free))
						} else {
							SignedImbalance::Negative(NegativeImbalance::new(account.free - value))
						};
						account.free = value;
						Ok(imbalance)
					}
					None => Err(()),
				}
			},
		)
		.unwrap_or_else(|_| SignedImbalance::Positive(Self::PositiveImbalance::zero()))
	}
}

impl<T, GetCurrencyId> PalletReservableCurrency<T::AccountId> for CurrencyAdapter<T, GetCurrencyId>
where
	T: Config,
	GetCurrencyId: Get<T::CurrencyId>,
{
	fn can_reserve(who: &T::AccountId, value: Self::Balance) -> bool {
		Pallet::<T>::can_reserve(GetCurrencyId::get(), who, value)
	}

	fn slash_reserved(who: &T::AccountId, value: Self::Balance) -> (Self::NegativeImbalance, Self::Balance) {
		let actual = Pallet::<T>::slash_reserved(GetCurrencyId::get(), who, value);
		(Self::NegativeImbalance::zero(), actual)
	}

	fn reserved_balance(who: &T::AccountId) -> Self::Balance {
		Pallet::<T>::reserved_balance(GetCurrencyId::get(), who)
	}

	fn reserve(who: &T::AccountId, value: Self::Balance) -> DispatchResult {
		Pallet::<T>::reserve(GetCurrencyId::get(), who, value)
	}

	fn unreserve(who: &T::AccountId, value: Self::Balance) -> Self::Balance {
		Pallet::<T>::unreserve(GetCurrencyId::get(), who, value)
	}

	fn repatriate_reserved(
		slashed: &T::AccountId,
		beneficiary: &T::AccountId,
		value: Self::Balance,
		status: BalanceStatus,
	) -> sp_std::result::Result<Self::Balance, DispatchError> {
		Pallet::<T>::repatriate_reserved(GetCurrencyId::get(), slashed, beneficiary, value, status)
	}
}

impl<T, GetCurrencyId> PalletLockableCurrency<T::AccountId> for CurrencyAdapter<T, GetCurrencyId>
where
	T: Config,
	GetCurrencyId: Get<T::CurrencyId>,
{
	type MaxLocks = ();
	type Moment = T::BlockNumber;

	fn set_lock(id: LockIdentifier, who: &T::AccountId, amount: Self::Balance, _reasons: WithdrawReasons) {
		let _ = Pallet::<T>::set_lock(id, GetCurrencyId::get(), who, amount);
	}

	fn extend_lock(id: LockIdentifier, who: &T::AccountId, amount: Self::Balance, _reasons: WithdrawReasons) {
		let _ = Pallet::<T>::extend_lock(id, GetCurrencyId::get(), who, amount);
	}

	fn remove_lock(id: LockIdentifier, who: &T::AccountId) {
		let _ = Pallet::<T>::remove_lock(id, GetCurrencyId::get(), who);
	}
}

impl<T: Config> MergeAccount<T::AccountId> for Pallet<T> {
	#[transactional]
	fn merge_account(source: &T::AccountId, dest: &T::AccountId) -> DispatchResult {
		AccountCurrencies::<T>::iter_prefix(source).try_for_each(|(currency_id, exists)| -> DispatchResult {
			if exists {
				let account_data = Accounts::<T>::get(currency_id, source);
				// ensure the account has no active reserved of non-native token
				ensure!(account_data.reserved.is_zero(), Error::<T>::StillHasActiveReserved);

				// transfer all free to recipient
				<Self as MultiCurrency<T::AccountId>>::transfer(currency_id, source, dest, account_data.free)?;
			}
			Ok(())
		})
	}
}

impl<T: Config> ExtendedTokenSystem<T::AccountId, T::CurrencyId, T::Balance> for Pallet<T> {
	fn create(
		currency_id: T::CurrencyId,
		owner: T::AccountId,
		admin: T::AccountId,
		min_balance: T::Balance,
	) -> Result<(), DispatchError> {
		Token::<T>::insert(currency_id, TokenDetails {
			owner: owner.clone(),
			issuer: admin.clone(),
			admin: admin.clone(),
			freezer: admin.clone(),
			supply: Zero::zero(),
			deposit: T::CurrencyDeposit::get(),
			min_balance,
			approvals: 0,
			is_frozen: false,
			dust_type: DustHandlerType::Transfer(T::DustAccount::get()),
		});

		Ok(())
	}

	fn exists(currency_id: T::CurrencyId) -> bool {
		Token::<T>::contains_key(currency_id)
	}

	fn increment(currency_id: T::CurrencyId) -> T::CurrencyId {
		currency_id + One::one()
	}

	fn mint(currency_id: T::CurrencyId, account_id: T::AccountId, amount: T::Balance) -> Result<(), DispatchError> {
		Self::deposit(currency_id, &account_id, amount)?;
		Ok(())
	}

	/// Burns a balance from an account. Will burn into reserved balance as
	/// well. Deducts total burned amount from the token supply. Note, the total
	/// burned amount might be less than the target burn amount if the user has
	/// less balance than what is being burnt.
	fn burn(currency_id: T::CurrencyId, account_id: T::AccountId, amount: T::Balance) -> Result<(), DispatchError> {
		ensure!(!amount.is_zero(), Error::<T>::InvalidAmount);

		let account = Self::accounts(currency_id, account_id.clone());
		let free_burn_amount = account.free.min(amount);
		// Cannot underflow becuase free_burn_amount can never be greater than amount
		let mut remaining_burn = amount - free_burn_amount;

		// slash free balance
		if !free_burn_amount.is_zero() {
			// Cannot underflow becuase free_burn_amount can never be greater than
			// account.free
			Self::set_free_balance(currency_id, &account_id, account.free - free_burn_amount);
		}

		// burn reserved balance
		if !remaining_burn.is_zero() {
			let reserved_burn_amount = account.reserved.min(remaining_burn);
			// Cannot underflow due to above line
			remaining_burn -= reserved_burn_amount;
			Self::set_reserved_balance(currency_id, &account_id, account.reserved - reserved_burn_amount);
		}

		// Cannot underflow because the burn value cannot be greater than total
		// issuance
		<TotalIssuance<T>>::mutate(currency_id, |v| *v -= amount - remaining_burn);
		Ok(())
	}

	fn handle_dust(currency_id: T::CurrencyId, who: &T::AccountId, amount: T::Balance) {
		if let Some(token) = Token::<T>::get(currency_id) {
			match token.dust_type {
				DustHandlerType::Burn => {
					let _ = Pallet::<T>::withdraw(currency_id, who, amount);
				}
				DustHandlerType::Transfer(acc) => {
					let _ = <Pallet<T> as MultiCurrency<T::AccountId>>::transfer(currency_id, who, &acc, amount);
				}
			}
		}
	}
}<|MERGE_RESOLUTION|>--- conflicted
+++ resolved
@@ -31,11 +31,7 @@
 	ensure, log,
 	traits::{
 		Currency as PalletCurrency, ExistenceRequirement, Get, Imbalance, LockableCurrency as PalletLockableCurrency,
-<<<<<<< HEAD
-		ReservableCurrency as PalletReservableCurrency, SignedImbalance, WithdrawReasons, MaxEncodedLen,
-=======
 		MaxEncodedLen, ReservableCurrency as PalletReservableCurrency, SignedImbalance, WithdrawReasons,
->>>>>>> 9dd20e04
 	},
 	transactional, PalletId,
 };
@@ -154,9 +150,6 @@
 		type Event: From<Event<Self>> + IsType<<Self as frame_system::Config>::Event>;
 
 		/// The balance type
-<<<<<<< HEAD
-		type Balance: Parameter + Member + AtLeast32BitUnsigned + Default + Copy + MaybeSerializeDeserialize + MaxEncodedLen;
-=======
 		type Balance: Parameter
 			+ Member
 			+ AtLeast32BitUnsigned
@@ -164,7 +157,6 @@
 			+ Copy
 			+ MaybeSerializeDeserialize
 			+ MaxEncodedLen;
->>>>>>> 9dd20e04
 
 		/// The amount type, should be signed version of `Balance`
 		type Amount: Signed
