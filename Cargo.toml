[workspace]
members = [
	"client",
	"crypto-constants",
	"gadgets",
	"node",
	"pallets/clsag",
	"pallets/merkle",
	"pallets/mixer",
<<<<<<< HEAD
	"runtime",
=======
	"client",
	"wasm-utils"
>>>>>>> e8a4aff8
]<|MERGE_RESOLUTION|>--- conflicted
+++ resolved
@@ -7,10 +7,6 @@
 	"pallets/clsag",
 	"pallets/merkle",
 	"pallets/mixer",
-<<<<<<< HEAD
 	"runtime",
-=======
-	"client",
 	"wasm-utils"
->>>>>>> e8a4aff8
 ]