[workspace]
members = [
	"node",
	"pallets/currencies",
	"pallets/merkle",
	"pallets/merkle/rpc",
	"pallets/mixer",
	"pallets/tokens",
	"pallets/traits",
	"pallets/utilities",
	"runtime",
]

[profile.dev.package]
aes-soft = { opt-level = 3 }
aesni = { opt-level = 3 }
blake2 = { opt-level = 3 }
blake2-rfc = { opt-level = 3 }
blake2b_simd = { opt-level = 3 }
chacha20poly1305 = { opt-level = 3 }
cranelift-codegen = { opt-level = 3 }
cranelift-wasm = { opt-level = 3 }
crc32fast = { opt-level = 3 }
crossbeam-deque = { opt-level = 3 }
crossbeam-queue = { opt-level = 3 }
crypto-mac = { opt-level = 3 }
curve25519-dalek = { opt-level = 3 }
ed25519-dalek = { opt-level = 3 }
flate2 = { opt-level = 3 }
futures-channel = { opt-level = 3 }
hashbrown = { opt-level = 3 }
h2 = { opt-level = 3 }
hash-db = { opt-level = 3 }
hmac = { opt-level = 3 }
httparse = { opt-level = 3 }
integer-sqrt = { opt-level = 3 }
keccak = { opt-level = 3 }
libm = { opt-level = 3 }
librocksdb-sys = { opt-level = 3 }
libsecp256k1 = { opt-level = 3 }
libz-sys = { opt-level = 3 }
mio = { opt-level = 3 }
nalgebra = { opt-level = 3 }
num-bigint = { opt-level = 3 }
parking_lot = { opt-level = 3 }
parking_lot_core = { opt-level = 3 }
percent-encoding = { opt-level = 3 }
primitive-types = { opt-level = 3 }
ring = { opt-level = 3 }
rustls = { opt-level = 3 }
sha2 = { opt-level = 3 }
sha3 = { opt-level = 3 }
smallvec = { opt-level = 3 }
snow = { opt-level = 3 }
twox-hash = { opt-level = 3 }
uint = { opt-level = 3 }
wasmi = { opt-level = 3 }
x25519-dalek = { opt-level = 3 }
yamux = { opt-level = 3 }
zeroize = { opt-level = 3 }

<<<<<<< HEAD
[patch.crates-io]
=======
# [patch.crates-io]
# fork-tree = { git = "https://github.com/paritytech/substrate.git", branch = "master", rev = "982df173190685bb18b7ed46b860e36387b9a7a9" }
# frame-benchmarking = { git = "https://github.com/paritytech/substrate.git", branch = "master", rev = "982df173190685bb18b7ed46b860e36387b9a7a9" }
# frame-benchmarking-cli = { git = "https://github.com/paritytech/substrate.git", branch = "master", rev = "982df173190685bb18b7ed46b860e36387b9a7a9" }
# frame-executive = { git = "https://github.com/paritytech/substrate.git", branch = "master", rev = "982df173190685bb18b7ed46b860e36387b9a7a9" }
# frame-metadata = { git = "https://github.com/paritytech/substrate.git", branch = "master", rev = "982df173190685bb18b7ed46b860e36387b9a7a9" }
# frame-support = { git = "https://github.com/paritytech/substrate.git", branch = "master", rev = "982df173190685bb18b7ed46b860e36387b9a7a9" }
# frame-support-procedural = { git = "https://github.com/paritytech/substrate.git", branch = "master", rev = "982df173190685bb18b7ed46b860e36387b9a7a9" }
# frame-support-procedural-tools = { git = "https://github.com/paritytech/substrate.git", branch = "master", rev = "982df173190685bb18b7ed46b860e36387b9a7a9" }
# frame-support-procedural-tools-derive = { git = "https://github.com/paritytech/substrate.git", branch = "master", rev = "982df173190685bb18b7ed46b860e36387b9a7a9" }
# frame-system = { git = "https://github.com/paritytech/substrate.git", branch = "master", rev = "982df173190685bb18b7ed46b860e36387b9a7a9" }
# frame-system-rpc-runtime-api = { git = "https://github.com/paritytech/substrate.git", branch = "master", rev = "982df173190685bb18b7ed46b860e36387b9a7a9" }
# pallet-assets = { git = "https://github.com/paritytech/substrate.git", branch = "master", rev = "982df173190685bb18b7ed46b860e36387b9a7a9" }
# pallet-aura = { git = "https://github.com/paritytech/substrate.git", branch = "master", rev = "982df173190685bb18b7ed46b860e36387b9a7a9" }
# pallet-authority-discovery = { git = "https://github.com/paritytech/substrate.git", branch = "master", rev = "982df173190685bb18b7ed46b860e36387b9a7a9" }
# pallet-authorship = { git = "https://github.com/paritytech/substrate.git", branch = "master", rev = "982df173190685bb18b7ed46b860e36387b9a7a9" }
# pallet-balances = { git = "https://github.com/paritytech/substrate.git", branch = "master", rev = "982df173190685bb18b7ed46b860e36387b9a7a9" }
# pallet-collective = { git = "https://github.com/paritytech/substrate.git", branch = "master", rev = "982df173190685bb18b7ed46b860e36387b9a7a9" }
# pallet-contracts = { git = "https://github.com/paritytech/substrate.git", branch = "master", rev = "982df173190685bb18b7ed46b860e36387b9a7a9" }
# pallet-contracts-primitives = { git = "https://github.com/paritytech/substrate.git", branch = "master", rev = "982df173190685bb18b7ed46b860e36387b9a7a9" }
# pallet-contracts-proc-macro = { git = "https://github.com/paritytech/substrate.git", branch = "master", rev = "982df173190685bb18b7ed46b860e36387b9a7a9" }
# pallet-contracts-rpc = { git = "https://github.com/paritytech/substrate.git", branch = "master", rev = "982df173190685bb18b7ed46b860e36387b9a7a9" }
# pallet-contracts-rpc-runtime-api = { git = "https://github.com/paritytech/substrate.git", branch = "master", rev = "982df173190685bb18b7ed46b860e36387b9a7a9" }
# pallet-democracy = { git = "https://github.com/paritytech/substrate.git", branch = "master", rev = "982df173190685bb18b7ed46b860e36387b9a7a9" }
# pallet-elections-phragmen = { git = "https://github.com/paritytech/substrate.git", branch = "master", rev = "982df173190685bb18b7ed46b860e36387b9a7a9" }
# pallet-grandpa = { git = "https://github.com/paritytech/substrate.git", branch = "master", rev = "982df173190685bb18b7ed46b860e36387b9a7a9" }
# pallet-identity = { git = "https://github.com/paritytech/substrate.git", branch = "master", rev = "982df173190685bb18b7ed46b860e36387b9a7a9" }
# pallet-im-online = { git = "https://github.com/paritytech/substrate.git", branch = "master", rev = "982df173190685bb18b7ed46b860e36387b9a7a9" }
# pallet-indices = { git = "https://github.com/paritytech/substrate.git", branch = "master", rev = "982df173190685bb18b7ed46b860e36387b9a7a9" }
# pallet-multisig = { git = "https://github.com/paritytech/substrate.git", branch = "master", rev = "982df173190685bb18b7ed46b860e36387b9a7a9" }
# pallet-offences = { git = "https://github.com/paritytech/substrate.git", branch = "master", rev = "982df173190685bb18b7ed46b860e36387b9a7a9" }
# pallet-proxy = { git = "https://github.com/paritytech/substrate.git", branch = "master", rev = "982df173190685bb18b7ed46b860e36387b9a7a9" }
# pallet-randomness-collective-flip = { git = "https://github.com/paritytech/substrate.git", branch = "master", rev = "982df173190685bb18b7ed46b860e36387b9a7a9" }
# pallet-recovery = { git = "https://github.com/paritytech/substrate.git", branch = "master", rev = "982df173190685bb18b7ed46b860e36387b9a7a9" }
# pallet-scheduler = { git = "https://github.com/paritytech/substrate.git", branch = "master", rev = "982df173190685bb18b7ed46b860e36387b9a7a9" }
# pallet-session = { git = "https://github.com/paritytech/substrate.git", branch = "master", rev = "982df173190685bb18b7ed46b860e36387b9a7a9" }
# pallet-staking = { git = "https://github.com/paritytech/substrate.git", branch = "master", rev = "982df173190685bb18b7ed46b860e36387b9a7a9" }
# pallet-staking-reward-curve = { git = "https://github.com/paritytech/substrate.git", branch = "master", rev = "982df173190685bb18b7ed46b860e36387b9a7a9" }
# pallet-sudo = { git = "https://github.com/paritytech/substrate.git", branch = "master", rev = "982df173190685bb18b7ed46b860e36387b9a7a9" }
# pallet-timestamp = { git = "https://github.com/paritytech/substrate.git", branch = "master", rev = "982df173190685bb18b7ed46b860e36387b9a7a9" }
# pallet-transaction-payment = { git = "https://github.com/paritytech/substrate.git", branch = "master", rev = "982df173190685bb18b7ed46b860e36387b9a7a9" }
# pallet-transaction-payment-rpc = { git = "https://github.com/paritytech/substrate.git", branch = "master", rev = "982df173190685bb18b7ed46b860e36387b9a7a9" }
# pallet-transaction-payment-rpc-runtime-api = { git = "https://github.com/paritytech/substrate.git", branch = "master", rev = "982df173190685bb18b7ed46b860e36387b9a7a9" }
# pallet-treasury = { git = "https://github.com/paritytech/substrate.git", branch = "master", rev = "982df173190685bb18b7ed46b860e36387b9a7a9" }
# pallet-utility = { git = "https://github.com/paritytech/substrate.git", branch = "master", rev = "982df173190685bb18b7ed46b860e36387b9a7a9" }
# pallet-vesting = { git = "https://github.com/paritytech/substrate.git", branch = "master", rev = "982df173190685bb18b7ed46b860e36387b9a7a9" }
# sc-authority-discovery = { git = "https://github.com/paritytech/substrate.git", branch = "master", rev = "982df173190685bb18b7ed46b860e36387b9a7a9" }
# sc-basic-authorship = { git = "https://github.com/paritytech/substrate.git", branch = "master", rev = "982df173190685bb18b7ed46b860e36387b9a7a9" }
# sc-block-builder = { git = "https://github.com/paritytech/substrate.git", branch = "master", rev = "982df173190685bb18b7ed46b860e36387b9a7a9" }
# sc-chain-spec = { git = "https://github.com/paritytech/substrate.git", branch = "master", rev = "982df173190685bb18b7ed46b860e36387b9a7a9" }
# sc-chain-spec-derive = { git = "https://github.com/paritytech/substrate.git", branch = "master", rev = "982df173190685bb18b7ed46b860e36387b9a7a9" }
# sc-cli = { git = "https://github.com/paritytech/substrate.git", branch = "master", rev = "982df173190685bb18b7ed46b860e36387b9a7a9" }
# sc-client-api = { git = "https://github.com/paritytech/substrate.git", branch = "master", rev = "982df173190685bb18b7ed46b860e36387b9a7a9" }
# sc-client-db = { git = "https://github.com/paritytech/substrate.git", branch = "master", rev = "982df173190685bb18b7ed46b860e36387b9a7a9" }
# sc-consensus = { git = "https://github.com/paritytech/substrate.git", branch = "master", rev = "982df173190685bb18b7ed46b860e36387b9a7a9" }
# sc-consensus-aura = { git = "https://github.com/paritytech/substrate.git", branch = "master", rev = "982df173190685bb18b7ed46b860e36387b9a7a9" }
# sc-consensus-babe = { git = "https://github.com/paritytech/substrate.git", branch = "master", rev = "982df173190685bb18b7ed46b860e36387b9a7a9" }
# sc-consensus-epochs = { git = "https://github.com/paritytech/substrate.git", branch = "master", rev = "982df173190685bb18b7ed46b860e36387b9a7a9" }
# sc-consensus-slots = { git = "https://github.com/paritytech/substrate.git", branch = "master", rev = "982df173190685bb18b7ed46b860e36387b9a7a9" }
# sc-consensus-uncles = { git = "https://github.com/paritytech/substrate.git", branch = "master", rev = "982df173190685bb18b7ed46b860e36387b9a7a9" }
# sc-executor = { git = "https://github.com/paritytech/substrate.git", branch = "master", rev = "982df173190685bb18b7ed46b860e36387b9a7a9" }
# sc-executor-common = { git = "https://github.com/paritytech/substrate.git", branch = "master", rev = "982df173190685bb18b7ed46b860e36387b9a7a9" }
# sc-executor-wasmi = { git = "https://github.com/paritytech/substrate.git", branch = "master", rev = "982df173190685bb18b7ed46b860e36387b9a7a9" }
# sc-executor-wasmtime = { git = "https://github.com/paritytech/substrate.git", branch = "master", rev = "982df173190685bb18b7ed46b860e36387b9a7a9" }
# sc-finality-grandpa = { git = "https://github.com/paritytech/substrate.git", branch = "master", rev = "982df173190685bb18b7ed46b860e36387b9a7a9" }
# sc-finality-grandpa-rpc = { git = "https://github.com/paritytech/substrate.git", branch = "master", rev = "982df173190685bb18b7ed46b860e36387b9a7a9" }
# sc-informant = { git = "https://github.com/paritytech/substrate.git", branch = "master", rev = "982df173190685bb18b7ed46b860e36387b9a7a9" }
# sc-keystore = { git = "https://github.com/paritytech/substrate.git", branch = "master", rev = "982df173190685bb18b7ed46b860e36387b9a7a9" }
# sc-light = { git = "https://github.com/paritytech/substrate.git", branch = "master", rev = "982df173190685bb18b7ed46b860e36387b9a7a9" }
# sc-network = { git = "https://github.com/paritytech/substrate.git", branch = "master", rev = "982df173190685bb18b7ed46b860e36387b9a7a9" }
# sc-network-gossip = { git = "https://github.com/paritytech/substrate.git", branch = "master", rev = "982df173190685bb18b7ed46b860e36387b9a7a9" }
# sc-offchain = { git = "https://github.com/paritytech/substrate.git", branch = "master", rev = "982df173190685bb18b7ed46b860e36387b9a7a9" }
# sc-peerset = { git = "https://github.com/paritytech/substrate.git", branch = "master", rev = "982df173190685bb18b7ed46b860e36387b9a7a9" }
# sc-proposer-metrics = { git = "https://github.com/paritytech/substrate.git", branch = "master", rev = "982df173190685bb18b7ed46b860e36387b9a7a9" }
# sc-rpc = { git = "https://github.com/paritytech/substrate.git", branch = "master", rev = "982df173190685bb18b7ed46b860e36387b9a7a9" }
# sc-rpc-api = { git = "https://github.com/paritytech/substrate.git", branch = "master", rev = "982df173190685bb18b7ed46b860e36387b9a7a9" }
# sc-rpc-server = { git = "https://github.com/paritytech/substrate.git", branch = "master", rev = "982df173190685bb18b7ed46b860e36387b9a7a9" }
# sc-service = { git = "https://github.com/paritytech/substrate.git", branch = "master", rev = "982df173190685bb18b7ed46b860e36387b9a7a9" }
# sc-state-db = { git = "https://github.com/paritytech/substrate.git", branch = "master", rev = "982df173190685bb18b7ed46b860e36387b9a7a9" }
# sc-telemetry = { git = "https://github.com/paritytech/substrate.git", branch = "master", rev = "982df173190685bb18b7ed46b860e36387b9a7a9" }
# sc-tracing = { git = "https://github.com/paritytech/substrate.git", branch = "master", rev = "982df173190685bb18b7ed46b860e36387b9a7a9" }
# sc-transaction-graph = { git = "https://github.com/paritytech/substrate.git", branch = "master", rev = "982df173190685bb18b7ed46b860e36387b9a7a9" }
# sc-transaction-pool = { git = "https://github.com/paritytech/substrate.git", branch = "master", rev = "982df173190685bb18b7ed46b860e36387b9a7a9" }
# sp-allocator = { git = "https://github.com/paritytech/substrate.git", branch = "master", rev = "982df173190685bb18b7ed46b860e36387b9a7a9" }
# sp-api = { git = "https://github.com/paritytech/substrate.git", branch = "master", rev = "982df173190685bb18b7ed46b860e36387b9a7a9" }
# sp-api-proc-macro = { git = "https://github.com/paritytech/substrate.git", branch = "master", rev = "982df173190685bb18b7ed46b860e36387b9a7a9" }
# sp-application-crypto = { git = "https://github.com/paritytech/substrate.git", branch = "master", rev = "982df173190685bb18b7ed46b860e36387b9a7a9" }
# sp-arithmetic = { git = "https://github.com/paritytech/substrate.git", branch = "master", rev = "982df173190685bb18b7ed46b860e36387b9a7a9" }
# sp-authority-discovery = { git = "https://github.com/paritytech/substrate.git", branch = "master", rev = "982df173190685bb18b7ed46b860e36387b9a7a9" }
# sp-authorship = { git = "https://github.com/paritytech/substrate.git", branch = "master", rev = "982df173190685bb18b7ed46b860e36387b9a7a9" }
# sp-block-builder = { git = "https://github.com/paritytech/substrate.git", branch = "master", rev = "982df173190685bb18b7ed46b860e36387b9a7a9" }
# sp-blockchain = { git = "https://github.com/paritytech/substrate.git", branch = "master", rev = "982df173190685bb18b7ed46b860e36387b9a7a9" }
# sp-chain-spec = { git = "https://github.com/paritytech/substrate.git", branch = "master", rev = "982df173190685bb18b7ed46b860e36387b9a7a9" }
# sp-consensus = { git = "https://github.com/paritytech/substrate.git", branch = "master", rev = "982df173190685bb18b7ed46b860e36387b9a7a9" }
# sp-consensus-aura = { git = "https://github.com/paritytech/substrate.git", branch = "master", rev = "982df173190685bb18b7ed46b860e36387b9a7a9" }
# sp-consensus-babe = { git = "https://github.com/paritytech/substrate.git", branch = "master", rev = "982df173190685bb18b7ed46b860e36387b9a7a9" }
# sp-consensus-slots = { git = "https://github.com/paritytech/substrate.git", branch = "master", rev = "982df173190685bb18b7ed46b860e36387b9a7a9" }
# sp-consensus-vrf = { git = "https://github.com/paritytech/substrate.git", branch = "master", rev = "982df173190685bb18b7ed46b860e36387b9a7a9" }
# sp-core = { git = "https://github.com/paritytech/substrate.git", branch = "master", rev = "982df173190685bb18b7ed46b860e36387b9a7a9" }
# sp-database = { git = "https://github.com/paritytech/substrate.git", branch = "master", rev = "982df173190685bb18b7ed46b860e36387b9a7a9" }
# sp-debug-derive = { git = "https://github.com/paritytech/substrate.git", branch = "master", rev = "982df173190685bb18b7ed46b860e36387b9a7a9" }
# sp-externalities = { git = "https://github.com/paritytech/substrate.git", branch = "master", rev = "982df173190685bb18b7ed46b860e36387b9a7a9" }
# sp-finality-grandpa = { git = "https://github.com/paritytech/substrate.git", branch = "master", rev = "982df173190685bb18b7ed46b860e36387b9a7a9" }
# sp-inherents = { git = "https://github.com/paritytech/substrate.git", branch = "master", rev = "982df173190685bb18b7ed46b860e36387b9a7a9" }
# sp-io = { git = "https://github.com/paritytech/substrate.git", branch = "master", rev = "982df173190685bb18b7ed46b860e36387b9a7a9" }
# sp-keyring = { git = "https://github.com/paritytech/substrate.git", branch = "master", rev = "982df173190685bb18b7ed46b860e36387b9a7a9" }
# sp-keystore = { git = "https://github.com/paritytech/substrate.git", branch = "master", rev = "982df173190685bb18b7ed46b860e36387b9a7a9" }
# sp-npos-elections = { git = "https://github.com/paritytech/substrate.git", branch = "master", rev = "982df173190685bb18b7ed46b860e36387b9a7a9" }
# sp-npos-elections-compact = { git = "https://github.com/paritytech/substrate.git", branch = "master", rev = "982df173190685bb18b7ed46b860e36387b9a7a9" }
# sp-offchain = { git = "https://github.com/paritytech/substrate.git", branch = "master", rev = "982df173190685bb18b7ed46b860e36387b9a7a9" }
# sp-panic-handler = { git = "https://github.com/paritytech/substrate.git", branch = "master", rev = "982df173190685bb18b7ed46b860e36387b9a7a9" }
# sp-rpc = { git = "https://github.com/paritytech/substrate.git", branch = "master", rev = "982df173190685bb18b7ed46b860e36387b9a7a9" }
# sp-runtime = { git = "https://github.com/paritytech/substrate.git", branch = "master", rev = "982df173190685bb18b7ed46b860e36387b9a7a9" }
# sp-runtime-interface = { git = "https://github.com/paritytech/substrate.git", branch = "master", rev = "982df173190685bb18b7ed46b860e36387b9a7a9" }
# sp-runtime-interface-proc-macro = { git = "https://github.com/paritytech/substrate.git", branch = "master", rev = "982df173190685bb18b7ed46b860e36387b9a7a9" }
# sp-sandbox = { git = "https://github.com/paritytech/substrate.git", branch = "master", rev = "982df173190685bb18b7ed46b860e36387b9a7a9" }
# sp-serializer = { git = "https://github.com/paritytech/substrate.git", branch = "master", rev = "982df173190685bb18b7ed46b860e36387b9a7a9" }
# sp-session = { git = "https://github.com/paritytech/substrate.git", branch = "master", rev = "982df173190685bb18b7ed46b860e36387b9a7a9" }
# sp-staking = { git = "https://github.com/paritytech/substrate.git", branch = "master", rev = "982df173190685bb18b7ed46b860e36387b9a7a9" }
# sp-state-machine = { git = "https://github.com/paritytech/substrate.git", branch = "master", rev = "982df173190685bb18b7ed46b860e36387b9a7a9" }
# sp-std = { git = "https://github.com/paritytech/substrate.git", branch = "master", rev = "982df173190685bb18b7ed46b860e36387b9a7a9" }
# sp-storage = { git = "https://github.com/paritytech/substrate.git", branch = "master", rev = "982df173190685bb18b7ed46b860e36387b9a7a9" }
# sp-tasks = { git = "https://github.com/paritytech/substrate.git", branch = "master", rev = "982df173190685bb18b7ed46b860e36387b9a7a9" }
# sp-timestamp = { git = "https://github.com/paritytech/substrate.git", branch = "master", rev = "982df173190685bb18b7ed46b860e36387b9a7a9" }
# sp-tracing = { git = "https://github.com/paritytech/substrate.git", branch = "master", rev = "982df173190685bb18b7ed46b860e36387b9a7a9" }
# sp-transaction-pool = { git = "https://github.com/paritytech/substrate.git", branch = "master", rev = "982df173190685bb18b7ed46b860e36387b9a7a9" }
# sp-trie = { git = "https://github.com/paritytech/substrate.git", branch = "master", rev = "982df173190685bb18b7ed46b860e36387b9a7a9" }
# sp-utils = { git = "https://github.com/paritytech/substrate.git", branch = "master", rev = "982df173190685bb18b7ed46b860e36387b9a7a9" }
# sp-version = { git = "https://github.com/paritytech/substrate.git", branch = "master", rev = "982df173190685bb18b7ed46b860e36387b9a7a9" }
# sp-wasm-interface = { git = "https://github.com/paritytech/substrate.git", branch = "master", rev = "982df173190685bb18b7ed46b860e36387b9a7a9" }
# substrate-browser-utils = { git = "https://github.com/paritytech/substrate.git", branch = "master", rev = "982df173190685bb18b7ed46b860e36387b9a7a9" }
# substrate-frame-cli = { git = "https://github.com/paritytech/substrate.git", branch = "master", rev = "982df173190685bb18b7ed46b860e36387b9a7a9" }
# substrate-frame-rpc-system = { git = "https://github.com/paritytech/substrate.git", branch = "master", rev = "982df173190685bb18b7ed46b860e36387b9a7a9" }
# substrate-prometheus-endpoint = { git = "https://github.com/paritytech/substrate.git", branch = "master", rev = "982df173190685bb18b7ed46b860e36387b9a7a9" }
# substrate-test-client = { git = "https://github.com/paritytech/substrate.git", branch = "master", rev = "982df173190685bb18b7ed46b860e36387b9a7a9" }
>>>>>>> 72fd398d
<|MERGE_RESOLUTION|>--- conflicted
+++ resolved
@@ -59,9 +59,6 @@
 yamux = { opt-level = 3 }
 zeroize = { opt-level = 3 }
 
-<<<<<<< HEAD
-[patch.crates-io]
-=======
 # [patch.crates-io]
 # fork-tree = { git = "https://github.com/paritytech/substrate.git", branch = "master", rev = "982df173190685bb18b7ed46b860e36387b9a7a9" }
 # frame-benchmarking = { git = "https://github.com/paritytech/substrate.git", branch = "master", rev = "982df173190685bb18b7ed46b860e36387b9a7a9" }
@@ -196,5 +193,4 @@
 # substrate-frame-cli = { git = "https://github.com/paritytech/substrate.git", branch = "master", rev = "982df173190685bb18b7ed46b860e36387b9a7a9" }
 # substrate-frame-rpc-system = { git = "https://github.com/paritytech/substrate.git", branch = "master", rev = "982df173190685bb18b7ed46b860e36387b9a7a9" }
 # substrate-prometheus-endpoint = { git = "https://github.com/paritytech/substrate.git", branch = "master", rev = "982df173190685bb18b7ed46b860e36387b9a7a9" }
-# substrate-test-client = { git = "https://github.com/paritytech/substrate.git", branch = "master", rev = "982df173190685bb18b7ed46b860e36387b9a7a9" }
->>>>>>> 72fd398d
+# substrate-test-client = { git = "https://github.com/paritytech/substrate.git", branch = "master", rev = "982df173190685bb18b7ed46b860e36387b9a7a9" }