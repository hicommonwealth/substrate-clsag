--- conflicted
+++ resolved
@@ -9,12 +9,6 @@
 [package.metadata.docs.rs]
 targets = ["x86_64-unknown-linux-gnu"]
 
-<<<<<<< HEAD
-[build-dependencies]
-substrate-wasm-builder = { package = "substrate-wasm-builder", git = "https://github.com/webb-tools/substrate.git", branch = "erup-4" }
-
-=======
->>>>>>> 5500fa5c
 # alias "parity-scale-code" to "codec"
 [dependencies.codec]
 default-features = false
@@ -39,8 +33,6 @@
 pallet-contracts = { default-features = false, git = "https://github.com/webb-tools/substrate.git", branch = "erup-4" }
 pallet-contracts-primitives = { default-features = false, git = "https://github.com/webb-tools/substrate.git", branch = "erup-4" }
 pallet-contracts-rpc-runtime-api = { default-features = false, git = "https://github.com/webb-tools/substrate.git", branch = "erup-4" }
-
-<<<<<<< HEAD
 pallet-grandpa = { default-features = false, git = "https://github.com/webb-tools/substrate.git", branch = "erup-4" }
 pallet-randomness-collective-flip = { default-features = false, git = "https://github.com/webb-tools/substrate.git", branch = "erup-4" }
 pallet-sudo = { default-features = false, git = "https://github.com/webb-tools/substrate.git", branch = "erup-4" }
@@ -65,36 +57,12 @@
 webb-currencies = { path = "../pallets/currencies", default-features = false }
 webb-tokens = { path = "../pallets/tokens", default-features = false }
 webb-traits = { path = "../pallets/traits", default-features = false }
-=======
+
 pallet-dynamic-fee = { git = "https://github.com/webb-tools/frontier", branch = "erup-4", default-features = false }
 pallet-evm = { git = "https://github.com/webb-tools/frontier", branch = "erup-4", default-features = false }
 pallet-ethereum = { git = "https://github.com/webb-tools/frontier", branch = "erup-4", default-features = false }
 fp-rpc = { default-features = false, git = "https://github.com/webb-tools/frontier", branch = "erup-4" }
 pallet-evm-precompile-simple = { git = "https://github.com/webb-tools/frontier", branch = "erup-4", default-features = false }
-
-pallet-grandpa = { default-features = false, git = "https://github.com/webb-tools/substrate.git", branch = "erup-4" }
-pallet-randomness-collective-flip = { default-features = false, git = "https://github.com/webb-tools/substrate.git", branch = "erup-4" }
-pallet-sudo = { default-features = false, git = "https://github.com/webb-tools/substrate.git", branch = "erup-4" }
-pallet-timestamp = { default-features = false, git = "https://github.com/webb-tools/substrate.git", branch = "erup-4" }
-pallet-transaction-payment = { default-features = false, git = "https://github.com/webb-tools/substrate.git", branch = "erup-4" }
-pallet-transaction-payment-rpc-runtime-api = { default-features = false, git = "https://github.com/webb-tools/substrate.git", branch = "erup-4" }
-sp-api = { default-features = false, git = "https://github.com/webb-tools/substrate.git", branch = "erup-4" }
-sp-block-builder = { default-features = false, git = "https://github.com/webb-tools/substrate.git", branch = "erup-4" }
-sp-consensus-aura = { default-features = false, version = "0.9.0", git = "https://github.com/webb-tools/substrate.git", branch = "erup-4" }
-sp-core = { default-features = false, git = "https://github.com/webb-tools/substrate.git", branch = "erup-4" }
-sp-inherents = { default-features = false, git = "https://github.com/webb-tools/substrate.git", branch = "erup-4" }
-sp-offchain = { default-features = false, git = "https://github.com/webb-tools/substrate.git", branch = "erup-4" }
-sp-runtime = { default-features = false, git = "https://github.com/webb-tools/substrate.git", branch = "erup-4" }
-sp-session = { default-features = false, git = "https://github.com/webb-tools/substrate.git", branch = "erup-4" }
-sp-std = { default-features = false, git = "https://github.com/webb-tools/substrate.git", branch = "erup-4" }
-sp-transaction-pool = { default-features = false, git = "https://github.com/webb-tools/substrate.git", branch = "erup-4" }
-sp-version = { default-features = false, git = "https://github.com/webb-tools/substrate.git", branch = "erup-4" }
->>>>>>> 5500fa5c
-
-pallet-evm = { git = "https://github.com/webb-tools/frontier", branch = "polkadot-v0.9.4", default-features = false }
-pallet-ethereum = { git = "https://github.com/webb-tools/frontier", branch = "polkadot-v0.9.4", default-features = false }
-fp-rpc = { git = "https://github.com/webb-tools/frontier", branch = "polkadot-v0.9.4", default-features = false }
-pallet-evm-precompile-simple = { git = "https://github.com/webb-tools/frontier", branch = "polkadot-v0.9.4", default-features = false }
 
 [build-dependencies]
 substrate-wasm-builder = { git = "https://github.com/webb-tools/substrate.git", branch = "erup-4" }
