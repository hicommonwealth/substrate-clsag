--- conflicted
+++ resolved
@@ -303,13 +303,8 @@
 }
 
 impl pallet_contracts::Config for Runtime {
-<<<<<<< HEAD
-	type CallStack = [pallet_contracts::Frame<Self>; 31];
-	type ChainExtension = ();
-=======
 	type Time = Timestamp;
 	type Randomness = RandomnessCollectiveFlip;
->>>>>>> 5500fa5c
 	type Currency = Balances;
 	type Event = Event;
 	type RentPayment = ();
@@ -318,16 +313,7 @@
 	type DepositPerContract = DepositPerContract;
 	type DepositPerStorageByte = DepositPerStorageByte;
 	type DepositPerStorageItem = DepositPerStorageItem;
-<<<<<<< HEAD
-	type Event = Event;
-	type Randomness = RandomnessCollectiveFlip;
 	type RentFraction = RentFraction;
-	type RentPayment = ();
-	type Schedule = Schedule;
-	type SignedClaimHandicap = SignedClaimHandicap;
-=======
-	type RentFraction = RentFraction;
->>>>>>> 5500fa5c
 	type SurchargeReward = SurchargeReward;
 	type CallStack = [pallet_contracts::Frame<Self>; 31];
 	type WeightPrice = pallet_transaction_payment::Module<Self>;
