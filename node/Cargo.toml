[package]
authors = ["Substrate DevHub <https://github.com/substrate-developer-hub>"]
build = "build.rs"
description = "The Webb node"
edition = "2018"
homepage = "https://substrate.dev"
license = "Unlicense"
name = "webb-node"
repository = "https://github.com/substrate-developer-hub/substrate-node-template/"
version = "3.0.0"

[[bin]]
name = "webb-node"

[package.metadata.docs.rs]
targets = ["x86_64-unknown-linux-gnu"]

[build-dependencies]
substrate-build-script-utils = { version = "2.0.0" }

[dependencies]
futures = "0.3.4"
log = "0.4.8"
structopt = "0.3.8"
jsonrpc-core = "15.1.0"
jsonrpc-pubsub = "15.0.0"

# local dependencies
webb-runtime = { path = "../runtime", version = "3.0.0" }

# Substrate dependencies
frame-benchmarking = { git = "https://github.com/paritytech/substrate.git", rev = "22f09c602704aeee2b59b14f427f73f6cb8b5e2f" }
frame-benchmarking-cli = { git = "https://github.com/paritytech/substrate.git", rev = "22f09c602704aeee2b59b14f427f73f6cb8b5e2f" }
pallet-transaction-payment-rpc = { git = "https://github.com/paritytech/substrate.git", rev = "22f09c602704aeee2b59b14f427f73f6cb8b5e2f" }
sc-basic-authorship = { git = "https://github.com/paritytech/substrate.git", rev = "22f09c602704aeee2b59b14f427f73f6cb8b5e2f" }
sc-cli = { features = ["wasmtime"], git = "https://github.com/paritytech/substrate.git", rev = "22f09c602704aeee2b59b14f427f73f6cb8b5e2f" }
sc-client-api = { git = "https://github.com/paritytech/substrate.git", rev = "22f09c602704aeee2b59b14f427f73f6cb8b5e2f" }
sc-chain-spec = { git = "https://github.com/paritytech/substrate.git", rev = "22f09c602704aeee2b59b14f427f73f6cb8b5e2f" }
sc-consensus = { git = "https://github.com/paritytech/substrate.git", rev = "22f09c602704aeee2b59b14f427f73f6cb8b5e2f" }
sc-consensus-aura = { git = "https://github.com/paritytech/substrate.git", rev = "22f09c602704aeee2b59b14f427f73f6cb8b5e2f" }
sc-executor = { features = ["wasmtime"], git = "https://github.com/paritytech/substrate.git", rev = "22f09c602704aeee2b59b14f427f73f6cb8b5e2f" }
sc-finality-grandpa = { git = "https://github.com/paritytech/substrate.git", rev = "22f09c602704aeee2b59b14f427f73f6cb8b5e2f" }
sc-finality-grandpa-rpc = { git = "https://github.com/paritytech/substrate.git", rev = "22f09c602704aeee2b59b14f427f73f6cb8b5e2f" }
sc-network = { git = "https://github.com/paritytech/substrate.git", rev = "22f09c602704aeee2b59b14f427f73f6cb8b5e2f" }
sc-keystore = { git = "https://github.com/paritytech/substrate.git", rev = "22f09c602704aeee2b59b14f427f73f6cb8b5e2f" }
sc-telemetry = { git = "https://github.com/paritytech/substrate.git", rev = "22f09c602704aeee2b59b14f427f73f6cb8b5e2f" }
sc-rpc = { git = "https://github.com/paritytech/substrate.git", rev = "22f09c602704aeee2b59b14f427f73f6cb8b5e2f" }
sc-rpc-api = { git = "https://github.com/paritytech/substrate.git", rev = "22f09c602704aeee2b59b14f427f73f6cb8b5e2f" }
sc-service = { features = ["wasmtime"], git = "https://github.com/paritytech/substrate.git", rev = "22f09c602704aeee2b59b14f427f73f6cb8b5e2f" }
sc-transaction-pool = { git = "https://github.com/paritytech/substrate.git", rev = "22f09c602704aeee2b59b14f427f73f6cb8b5e2f" }
sp-api = { git = "https://github.com/paritytech/substrate.git", rev = "22f09c602704aeee2b59b14f427f73f6cb8b5e2f" }
sp-block-builder = { git = "https://github.com/paritytech/substrate.git", rev = "22f09c602704aeee2b59b14f427f73f6cb8b5e2f" }
sp-blockchain = { git = "https://github.com/paritytech/substrate.git", rev = "22f09c602704aeee2b59b14f427f73f6cb8b5e2f" }
sp-consensus = { git = "https://github.com/paritytech/substrate.git", rev = "22f09c602704aeee2b59b14f427f73f6cb8b5e2f" }
sp-consensus-aura = { git = "https://github.com/paritytech/substrate.git", rev = "22f09c602704aeee2b59b14f427f73f6cb8b5e2f" }
sp-core = { git = "https://github.com/paritytech/substrate.git", rev = "22f09c602704aeee2b59b14f427f73f6cb8b5e2f" }
sp-finality-grandpa = { git = "https://github.com/paritytech/substrate.git", rev = "22f09c602704aeee2b59b14f427f73f6cb8b5e2f" }
sp-inherents = { git = "https://github.com/paritytech/substrate.git", rev = "22f09c602704aeee2b59b14f427f73f6cb8b5e2f" }
sp-runtime = { git = "https://github.com/paritytech/substrate.git", rev = "22f09c602704aeee2b59b14f427f73f6cb8b5e2f" }
sp-timestamp = { git = "https://github.com/paritytech/substrate.git", rev = "22f09c602704aeee2b59b14f427f73f6cb8b5e2f" }
sp-transaction-pool = { git = "https://github.com/paritytech/substrate.git", rev = "22f09c602704aeee2b59b14f427f73f6cb8b5e2f" }
substrate-frame-rpc-system = { git = "https://github.com/paritytech/substrate.git", rev = "22f09c602704aeee2b59b14f427f73f6cb8b5e2f" }

pallet-contracts-rpc = { git = "https://github.com/paritytech/substrate.git", rev = "22f09c602704aeee2b59b14f427f73f6cb8b5e2f" }

<<<<<<< HEAD
fc-consensus = { default-features = false, git = "https://github.com/webb-tools/frontier", branch = "drew-anon" }
fp-consensus = { default-features = false, git = "https://github.com/webb-tools/frontier", branch = "drew-anon" }
fc-rpc = { default-features = false, git = "https://github.com/webb-tools/frontier", branch = "drew-anon" }
fp-rpc = { default-features = false, git = "https://github.com/webb-tools/frontier", branch = "drew-anon" }
fc-rpc-core = { default-features = false, git = "https://github.com/webb-tools/frontier", branch = "drew-anon" }
fc-db = { default-features = false, git = "https://github.com/webb-tools/frontier", branch = "drew-anon" }
fc-mapping-sync = { default-features = false, git = "https://github.com/webb-tools/frontier", branch = "drew-anon" }

pallet-evm = { git = "https://github.com/webb-tools/frontier", branch = "drew-anon" }
pallet-ethereum = { git = "https://github.com/webb-tools/frontier", branch = "drew-anon" }

merkle = { package = "pallet-merkle", path = "../pallets/merkle" }
merkle-rpc = { package = "pallet-merkle-rpc", path = "../pallets/merkle/rpc" }
=======
# fc-consensus = { git = "https://github.com/paritytech/frontier" }
# fp-consensus = { git = "https://github.com/paritytech/frontier" }
# fc-rpc = { git = "https://github.com/paritytech/frontier" }
# fp-rpc = { git = "https://github.com/paritytech/frontier" }
# fc-rpc-core = { git = "https://github.com/paritytech/frontier" }
# fc-db = { git = "https://github.com/paritytech/frontier" }
# fc-mapping-sync = { git = "https://github.com/paritytech/frontier" }

# pallet-evm = { git = "https://github.com/paritytech/frontier" }
# pallet-ethereum = { git = "https://github.com/paritytech/frontier" }
merkle = { package = "pallet-merkle", version = "3.0.0", path = "../pallets/merkle" }
merkle-rpc = { package = "pallet-merkle-rpc", version = "3.0.0", path = "../pallets/merkle/rpc" }
>>>>>>> f325656c

[features]
default = ["aura"]
aura = ["webb-runtime/aura"]<|MERGE_RESOLUTION|>--- conflicted
+++ resolved
@@ -63,7 +63,6 @@
 
 pallet-contracts-rpc = { git = "https://github.com/paritytech/substrate.git", rev = "22f09c602704aeee2b59b14f427f73f6cb8b5e2f" }
 
-<<<<<<< HEAD
 fc-consensus = { default-features = false, git = "https://github.com/webb-tools/frontier", branch = "drew-anon" }
 fp-consensus = { default-features = false, git = "https://github.com/webb-tools/frontier", branch = "drew-anon" }
 fc-rpc = { default-features = false, git = "https://github.com/webb-tools/frontier", branch = "drew-anon" }
@@ -77,21 +76,6 @@
 
 merkle = { package = "pallet-merkle", path = "../pallets/merkle" }
 merkle-rpc = { package = "pallet-merkle-rpc", path = "../pallets/merkle/rpc" }
-=======
-# fc-consensus = { git = "https://github.com/paritytech/frontier" }
-# fp-consensus = { git = "https://github.com/paritytech/frontier" }
-# fc-rpc = { git = "https://github.com/paritytech/frontier" }
-# fp-rpc = { git = "https://github.com/paritytech/frontier" }
-# fc-rpc-core = { git = "https://github.com/paritytech/frontier" }
-# fc-db = { git = "https://github.com/paritytech/frontier" }
-# fc-mapping-sync = { git = "https://github.com/paritytech/frontier" }
-
-# pallet-evm = { git = "https://github.com/paritytech/frontier" }
-# pallet-ethereum = { git = "https://github.com/paritytech/frontier" }
-merkle = { package = "pallet-merkle", version = "3.0.0", path = "../pallets/merkle" }
-merkle-rpc = { package = "pallet-merkle-rpc", version = "3.0.0", path = "../pallets/merkle/rpc" }
->>>>>>> f325656c
 
 [features]
-default = ["aura"]
-aura = ["webb-runtime/aura"]+default = []