--- conflicted
+++ resolved
@@ -26,11 +26,7 @@
 jsonrpc-pubsub = "15.0.0"
 
 # local dependencies
-<<<<<<< HEAD
 webb-runtime = { path = "../runtime", features = ["std"] }
-=======
-webb-runtime = { path = "../runtime", version = "3.0.0" }
->>>>>>> 72fd398d
 
 # Substrate dependencies
 frame-benchmarking = { git = "https://github.com/paritytech/substrate.git", branch = "master" }
@@ -67,18 +63,6 @@
 
 pallet-contracts-rpc = { git = "https://github.com/paritytech/substrate.git", branch = "master" }
 
-<<<<<<< HEAD
-fc-consensus = { default-features = false, git = "https://github.com/webb-tools/frontier", branch = "drew-frontier-to-master" }
-fp-consensus = { default-features = false, git = "https://github.com/webb-tools/frontier", branch = "drew-frontier-to-master" }
-fc-rpc = { default-features = false, git = "https://github.com/webb-tools/frontier", branch = "drew-frontier-to-master" }
-fp-rpc = { default-features = false, git = "https://github.com/webb-tools/frontier", branch = "drew-frontier-to-master" }
-fc-rpc-core = { default-features = false, git = "https://github.com/webb-tools/frontier", branch = "drew-frontier-to-master" }
-fc-db = { default-features = false, git = "https://github.com/webb-tools/frontier", branch = "drew-frontier-to-master" }
-fc-mapping-sync = { default-features = false, git = "https://github.com/webb-tools/frontier", branch = "drew-frontier-to-master" }
-
-pallet-evm = { git = "https://github.com/webb-tools/frontier", branch = "drew-frontier-to-master" }
-pallet-ethereum = { git = "https://github.com/webb-tools/frontier", branch = "drew-frontier-to-master" }
-=======
 fc-consensus = { default-features = false, git = "https://github.com/webb-tools/frontier", branch = "erup-4" }
 fp-consensus = { default-features = false, git = "https://github.com/webb-tools/frontier", branch = "erup-4" }
 fc-rpc = { default-features = false, git = "https://github.com/webb-tools/frontier", branch = "erup-4" }
@@ -89,7 +73,6 @@
 
 pallet-evm = { git = "https://github.com/webb-tools/frontier", branch = "erup-4" }
 pallet-ethereum = { git = "https://github.com/webb-tools/frontier", branch = "erup-4" }
->>>>>>> 72fd398d
 
 merkle = { package = "pallet-merkle", path = "../pallets/merkle" }
 merkle-rpc = { package = "pallet-merkle-rpc", path = "../pallets/merkle/rpc" }
