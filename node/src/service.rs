--- conflicted
+++ resolved
@@ -15,13 +15,8 @@
 use sc_service::{error::Error as ServiceError, BasePath, Configuration, TaskManager};
 use sc_telemetry::{Telemetry, TelemetryWorker};
 use sp_consensus_aura::sr25519::AuthorityPair as AuraPair;
-<<<<<<< HEAD
 use sp_consensus::SlotData;
 
-=======
-
-use sp_consensus::SlotData;
->>>>>>> 72fd398d
 use std::{
 	collections::{BTreeMap, HashMap},
 	sync::{Arc, Mutex},
@@ -39,49 +34,6 @@
 type FullClient = sc_service::TFullClient<Block, RuntimeApi, Executor>;
 type FullBackend = sc_service::TFullBackend<Block>;
 type FullSelectChain = sc_consensus::LongestChain<FullBackend, Block>;
-<<<<<<< HEAD
-
-pub type ConsensusResult = (
-	sc_consensus_aura::AuraBlockImport<
-		Block,
-		FullClient,
-		FrontierBlockImport<
-			Block,
-			sc_finality_grandpa::GrandpaBlockImport<FullBackend, Block, FullClient, FullSelectChain>,
-			FullClient,
-		>,
-		AuraPair,
-	>,
-	sc_finality_grandpa::LinkHalf<Block, FullClient, FullSelectChain>,
-);
-
-// /// Provide a mock duration starting at 0 in millisecond for timestamp inherent.
-// /// Each call will increment timestamp by slot_duration making Aura think time
-// /// has passed.
-// pub struct MockTimestampInherentDataProvider;
-
-// pub const INHERENT_IDENTIFIER: InherentIdentifier = *b"timstap0";
-
-// thread_local!(static TIMESTAMP: RefCell<u64> = RefCell::new(0));
-
-// impl ProvideInherentData for MockTimestampInherentDataProvider {
-// 	fn inherent_identifier(&self) -> &'static InherentIdentifier {
-// 		&INHERENT_IDENTIFIER
-// 	}
-
-// 	fn provide_inherent_data(&self, inherent_data: &mut InherentData) -> Result<(), sp_inherents::Error> {
-// 		TIMESTAMP.with(|x| {
-// 			*x.borrow_mut() += SLOT_DURATION;
-// 			inherent_data.put_data(INHERENT_IDENTIFIER, &*x.borrow())
-// 		})
-// 	}
-
-// 	fn error_to_string(&self, error: &[u8]) -> Option<String> {
-// 		InherentError::try_from(&INHERENT_IDENTIFIER, error).map(|e| format!("{:?}", e))
-// 	}
-// }
-=======
->>>>>>> 72fd398d
 
 pub type ConsensusResult = (
 	sc_consensus_aura::AuraBlockImport<
@@ -135,10 +87,6 @@
 	>,
 	ServiceError,
 > {
-<<<<<<< HEAD
-=======
-
->>>>>>> 72fd398d
 	let telemetry = config
 		.telemetry_endpoints
 		.clone()
@@ -156,18 +104,11 @@
 	)?;
 	let client = Arc::new(client);
 
-<<<<<<< HEAD
-	let telemetry = telemetry.map(|(worker, telemetry)| {
-		task_manager.spawn_handle().spawn("telemetry", worker.run());
-		telemetry
-	});
-=======
 	let telemetry = telemetry
 		.map(|(worker, telemetry)| {
 			task_manager.spawn_handle().spawn("telemetry", worker.run());
 			telemetry
 		});
->>>>>>> 72fd398d
 
 	let select_chain = sc_consensus::LongestChain::new(backend.clone());
 
@@ -195,21 +136,12 @@
 	let frontier_block_import =
 		FrontierBlockImport::new(grandpa_block_import.clone(), client.clone(), frontier_backend.clone());
 
-<<<<<<< HEAD
-	let aura_block_import =
-		sc_consensus_aura::AuraBlockImport::<_, _, _, AuraPair>::new(frontier_block_import, client.clone());
-
-	let slot_duration = sc_consensus_aura::slot_duration(&*client)?;
-	let raw_slot_duration = slot_duration.slot_duration();
-
-=======
 	let aura_block_import = sc_consensus_aura::AuraBlockImport::<_, _, _, AuraPair>::new(
 		frontier_block_import, client.clone(),
 	);
 	let slot_duration = sc_consensus_aura::slot_duration(&*client)?;
 	let raw_slot_duration = slot_duration.slot_duration();
 
->>>>>>> 72fd398d
 	let import_queue = sc_consensus_aura::import_queue::<AuraPair, _, _, _, _, _, _>(
 		ImportQueueParams {
 			block_import: aura_block_import.clone(),
@@ -311,17 +243,9 @@
 			backend.clone(),
 			Some(shared_authority_set.clone()),
 		);
-<<<<<<< HEAD
-
 		let max_past_logs = cli.run.max_past_logs;
 		let rpc_setup = (shared_voter_state.clone(), finality_proof_provider.clone());
 
-=======
-
-		let max_past_logs = cli.run.max_past_logs;
-		let rpc_setup = (shared_voter_state.clone(), finality_proof_provider.clone());
-
->>>>>>> 72fd398d
 		let rpc_extensions_builder = move |deny_unsafe, _| {
 			let deps = crate::rpc::FullDeps {
 				client: client.clone(),
