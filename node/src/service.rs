//! Service and ServiceFactory implementation. Specialized wrapper over
//! substrate service.
use fc_consensus::FrontierBlockImport;
use fc_mapping_sync::MappingSyncWorker;
use fc_rpc::EthTask;
use fc_rpc_core::types::{FilterPool, PendingTransactions};
use sc_client_api::{BlockchainEvents, ExecutorProvider, RemoteBackend};
use sc_consensus_aura::{ImportQueueParams, SlotProportion, StartAuraParams};
use sc_executor::native_executor_instance;
pub use sc_executor::NativeExecutor;
use sc_finality_grandpa::SharedVoterState;
use sc_service::{error::Error as ServiceError, BasePath, Configuration, TaskManager};
use sp_consensus_aura::sr25519::AuthorityPair as AuraPair;
<<<<<<< HEAD
=======
use sp_core::U256;

use sp_consensus::SlotData;
>>>>>>> 5500fa5c
use std::{
	cell::RefCell,
	collections::{BTreeMap, HashMap},
	sync::{Arc, Mutex},
	time::Duration,
};
use webb_runtime::{self, opaque::Block, RuntimeApi};

use futures::StreamExt;
use sc_cli::SubstrateCli;
use sc_telemetry::{Telemetry, TelemetryWorker};

use sc_consensus_aura::slot_duration;
use sp_consensus::SlotData;
use sp_core::U256;

use crate::cli::Cli;

// Our native executor instance.
native_executor_instance!(
	pub Executor,
	webb_runtime::api::dispatch,
	webb_runtime::native_version,
);

type FullClient = sc_service::TFullClient<Block, RuntimeApi, Executor>;
type FullBackend = sc_service::TFullBackend<Block>;
type FullSelectChain = sc_consensus::LongestChain<FullBackend, Block>;

pub type ConsensusResult = (
	FrontierBlockImport<
		Block,
		sc_finality_grandpa::GrandpaBlockImport<FullBackend, Block, FullClient, FullSelectChain>,
		FullClient,
	>,
	sc_finality_grandpa::LinkHalf<Block, FullClient, FullSelectChain>,
);

pub fn open_frontier_backend(config: &Configuration) -> Result<Arc<fc_db::Backend<Block>>, String> {
	let config_dir = config
		.base_path
		.as_ref()
		.map(|base_path| base_path.config_dir(config.chain_spec.id()))
		.unwrap_or_else(|| {
			BasePath::from_project("", "", &crate::cli::Cli::executable_name()).config_dir(config.chain_spec.id())
		});
	let database_dir = config_dir.join("frontier").join("db");

	Ok(Arc::new(fc_db::Backend::<Block>::new(&fc_db::DatabaseSettings {
		source: fc_db::DatabaseSettingsSrc::RocksDb {
			path: database_dir,
			cache_size: 0,
		},
	})?))
}

pub fn new_partial(
	config: &Configuration,
	#[allow(unused_variables)] cli: &Cli,
) -> Result<
	sc_service::PartialComponents<
		FullClient,
		FullBackend,
		FullSelectChain,
		sp_consensus::import_queue::BasicQueue<Block, sp_api::TransactionFor<FullClient, Block>>,
		sc_transaction_pool::FullPool<Block, FullClient>,
		(
			ConsensusResult,
			PendingTransactions,
			Option<FilterPool>,
			Arc<fc_db::Backend<Block>>,
			Option<Telemetry>,
		),
	>,
	ServiceError,
> {
	let telemetry = config
		.telemetry_endpoints
		.clone()
		.filter(|x| !x.is_empty())
		.map(|endpoints| -> Result<_, sc_telemetry::Error> {
			let worker = TelemetryWorker::new(16)?;
			let telemetry = worker.handle().new_telemetry(endpoints);
			Ok((worker, telemetry))
		})
		.transpose()?;

	let (client, backend, keystore_container, task_manager) = sc_service::new_full_parts::<Block, RuntimeApi, Executor>(
		&config,
		telemetry.as_ref().map(|(_, telemetry)| telemetry.handle()),
	)?;
	let client = Arc::new(client);

	let telemetry = telemetry.map(|(worker, telemetry)| {
		task_manager.spawn_handle().spawn("telemetry", worker.run());
		telemetry
	});

	let select_chain = sc_consensus::LongestChain::new(backend.clone());

	let transaction_pool = sc_transaction_pool::BasicPool::new_full(
		config.transaction_pool.clone(),
		config.role.is_authority().into(),
		config.prometheus_registry(),
		task_manager.spawn_handle(),
		client.clone(),
	);

	let pending_transactions: PendingTransactions = Some(Arc::new(Mutex::new(HashMap::new())));

	let filter_pool: Option<FilterPool> = Some(Arc::new(Mutex::new(BTreeMap::new())));

	let frontier_backend = open_frontier_backend(config)?;

	let target_gas_price = U256::from(cli.run.target_gas_price);

	let (grandpa_block_import, grandpa_link) = sc_finality_grandpa::block_import(
		client.clone(),
		&(client.clone() as Arc<_>),
		select_chain.clone(),
		telemetry.as_ref().map(|x| x.handle()),
	)?;

	let frontier_block_import =
		FrontierBlockImport::new(grandpa_block_import.clone(), client.clone(), frontier_backend.clone());

	let slot_duration = sc_consensus_aura::slot_duration(&*client)?;
	let raw_slot_duration = slot_duration.slot_duration();

<<<<<<< HEAD
	let import_queue = sc_consensus_aura::import_queue::<AuraPair, _, _, _, _, _, _>(ImportQueueParams {
		block_import: frontier_block_import.clone(),
		justification_import: Some(Box::new(grandpa_block_import.clone())),
		client: client.clone(),
		create_inherent_data_providers: move |_, ()| async move {
			let timestamp = sp_timestamp::InherentDataProvider::from_system_time();

			let slot = sp_consensus_aura::inherents::InherentDataProvider::from_timestamp_and_duration(
				*timestamp,
				raw_slot_duration,
			);

			let fee = pallet_dynamic_fee::InherentDataProvider(target_gas_price);

			Ok((timestamp, slot, fee))
=======
	let target_gas_price = U256::from(cli.run.target_gas_price);

	let import_queue = sc_consensus_aura::import_queue::<AuraPair, _, _, _, _, _, _>(
		ImportQueueParams {
			block_import: aura_block_import.clone(),
			justification_import: Some(Box::new(grandpa_block_import.clone())),
			client: client.clone(),
			create_inherent_data_providers: move |_, ()| async move {
				let timestamp = sp_timestamp::InherentDataProvider::from_system_time();

				let slot =
					sp_consensus_aura::inherents::InherentDataProvider::from_timestamp_and_duration(
						*timestamp,
						raw_slot_duration,
					);
				let fee = pallet_dynamic_fee::InherentDataProvider(target_gas_price);

				Ok((timestamp, slot, fee))
			},
			spawner: &task_manager.spawn_essential_handle(),
			can_author_with: sp_consensus::CanAuthorWithNativeVersion::new(client.executor().clone()),
			registry: config.prometheus_registry(),
			check_for_equivocation: Default::default(),
			telemetry: telemetry.as_ref().map(|x| x.handle()),
>>>>>>> 5500fa5c
		},
		spawner: &task_manager.spawn_essential_handle(),
		can_author_with: sp_consensus::CanAuthorWithNativeVersion::new(client.executor().clone()),
		registry: config.prometheus_registry(),
		check_for_equivocation: Default::default(),
		telemetry: telemetry.as_ref().map(|x| x.handle()),
	})?;

	Ok(sc_service::PartialComponents {
		client,
		backend,
		task_manager,
		import_queue,
		keystore_container,
		select_chain,
		transaction_pool,
		other: (
			(frontier_block_import, grandpa_link),
			pending_transactions,
			filter_pool,
			frontier_backend,
			telemetry,
		),
	})
}

/// Builds a new service for a full client.
pub fn new_full(config: Configuration, cli: &Cli) -> Result<TaskManager, ServiceError> {
	let enable_dev_signer = cli.run.enable_dev_signer;
	let target_gas_price = U256::from(cli.run.target_gas_price);

	let sc_service::PartialComponents {
		client,
		backend,
		mut task_manager,
		import_queue,
		keystore_container,
		select_chain,
		transaction_pool,
		other: (consensus_result, pending_transactions, filter_pool, frontier_backend, mut telemetry),
	} = new_partial(&config, cli)?;

	let (network, system_rpc_tx, network_starter) = sc_service::build_network(sc_service::BuildNetworkParams {
		config: &config,
		client: client.clone(),
		transaction_pool: transaction_pool.clone(),
		spawn_handle: task_manager.spawn_handle(),
		import_queue,
		on_demand: None,
		block_announce_validator_builder: None,
	})?;

	if config.offchain_worker.enabled {
		sc_service::build_offchain_workers(&config, task_manager.spawn_handle(), client.clone(), network.clone());
	}

	let role = config.role.clone();
	let force_authoring = config.force_authoring;
	let backoff_authoring_blocks: Option<()> = None;
	let name = config.network.node_name.clone();
	let enable_grandpa = !config.disable_grandpa;
	let prometheus_registry = config.prometheus_registry().cloned();
	let is_authority = role.is_authority();
	let subscription_task_executor = sc_rpc::SubscriptionTaskExecutor::new(task_manager.spawn_handle());

	let (frontier_block_import, grandpa_link) = consensus_result;

	let (rpc_extensions_builder, rpc_setup) = {
		let client = client.clone();
		let pool = transaction_pool.clone();
		let network = network.clone();
		let pending = pending_transactions.clone();
		let filter_pool = filter_pool.clone();
		let frontier_backend = frontier_backend.clone();
		let max_past_logs = cli.run.max_past_logs;
		let select_chain = select_chain.clone();

		let justification_stream = grandpa_link.justification_stream();
		let shared_authority_set = grandpa_link.shared_authority_set().clone();
		let shared_voter_state = sc_finality_grandpa::SharedVoterState::empty();
		let finality_proof_provider = sc_finality_grandpa::FinalityProofProvider::new_for_service(
			backend.clone(),
			Some(shared_authority_set.clone()),
		);
		let subscription_executor = sc_rpc::SubscriptionTaskExecutor::new(task_manager.spawn_handle());
		let rpc_setup = (shared_voter_state.clone(), finality_proof_provider.clone());
		let rpc_extensions_builder = move |deny_unsafe, _| {
			let deps = crate::rpc::FullDeps {
				client: client.clone(),
				pool: pool.clone(),
				deny_unsafe,
				is_authority,
				enable_dev_signer,
				network: network.clone(),
				pending_transactions: pending.clone(),
				filter_pool: filter_pool.clone(),
				backend: frontier_backend.clone(),
				max_past_logs,
				grandpa: crate::rpc::GrandpaDeps {
					shared_voter_state: shared_voter_state.clone(),
					shared_authority_set: shared_authority_set.clone(),
					justification_stream: justification_stream.clone(),
					subscription_executor: subscription_executor.clone(),
					finality_provider: finality_proof_provider.clone(),
				},
				select_chain: select_chain.clone(),
			};
			crate::rpc::create_full(deps, subscription_task_executor.clone())
		};

		(rpc_extensions_builder, rpc_setup)
	};

	task_manager.spawn_essential_handle().spawn(
		"frontier-mapping-sync-worker",
		MappingSyncWorker::new(
			client.import_notification_stream(),
			Duration::new(6, 0),
			client.clone(),
			backend.clone(),
			frontier_backend.clone(),
		)
		.for_each(|()| futures::future::ready(())),
	);

	let _rpc_handlers = sc_service::spawn_tasks(sc_service::SpawnTasksParams {
		network: network.clone(),
		client: client.clone(),
		keystore: keystore_container.sync_keystore(),
		task_manager: &mut task_manager,
		transaction_pool: transaction_pool.clone(),
		rpc_extensions_builder: Box::new(rpc_extensions_builder),
		on_demand: None,
		remote_blockchain: None,
		backend,
		system_rpc_tx,
		config,
		telemetry: telemetry.as_mut(),
	})?;

	let (shared_voter_state, _finality_proof_provider) = rpc_setup;

	// Spawn Frontier EthFilterApi maintenance task.
	if let Some(filter_pool) = filter_pool {
		// Each filter is allowed to stay in the pool for 100 blocks.
		const FILTER_RETAIN_THRESHOLD: u64 = 100;
		task_manager.spawn_essential_handle().spawn(
			"frontier-filter-pool",
			EthTask::filter_pool_task(Arc::clone(&client), filter_pool, FILTER_RETAIN_THRESHOLD),
		);
	}

	// Spawn Frontier pending transactions maintenance task (as essential, otherwise
	// we leak).
	if let Some(pending_transactions) = pending_transactions {
		const TRANSACTION_RETAIN_THRESHOLD: u64 = 5;
		task_manager.spawn_essential_handle().spawn(
			"frontier-pending-transactions",
			EthTask::pending_transaction_task(Arc::clone(&client), pending_transactions, TRANSACTION_RETAIN_THRESHOLD),
		);
	}

	if role.is_authority() {
		let proposer_factory = sc_basic_authorship::ProposerFactory::new(
			task_manager.spawn_handle(),
			client.clone(),
			transaction_pool.clone(),
			prometheus_registry.as_ref(),
			telemetry.as_ref().map(|x| x.handle()),
		);

		let can_author_with = sp_consensus::CanAuthorWithNativeVersion::new(client.executor().clone());

		let slot_duration = sc_consensus_aura::slot_duration(&*client)?;
		let raw_slot_duration = slot_duration.slot_duration();

<<<<<<< HEAD
		let aura = sc_consensus_aura::start_aura::<AuraPair, _, _, _, _, _, _, _, _, _, _>(StartAuraParams {
			slot_duration,
			client: client.clone(),
			select_chain: select_chain.clone(),
			block_import: frontier_block_import,
			proposer_factory,
			create_inherent_data_providers: move |_, ()| async move {
				let timestamp = sp_timestamp::InherentDataProvider::from_system_time();

				let slot = sp_consensus_aura::inherents::InherentDataProvider::from_timestamp_and_duration(
					*timestamp,
					raw_slot_duration,
				);

				let fee = pallet_dynamic_fee::InherentDataProvider(target_gas_price);

				Ok((timestamp, slot, fee))
=======
		let aura = sc_consensus_aura::start_aura::<AuraPair, _, _, _, _, _, _, _, _, _, _>(
			StartAuraParams {
				slot_duration,
				client: client.clone(),
				select_chain,
				block_import: aura_block_import,
				proposer_factory,
				create_inherent_data_providers: move |_, ()| async move {
					let timestamp = sp_timestamp::InherentDataProvider::from_system_time();

					let slot =
						sp_consensus_aura::inherents::InherentDataProvider::from_timestamp_and_duration(
							*timestamp,
							raw_slot_duration,
						);

					let fee = pallet_dynamic_fee::InherentDataProvider(target_gas_price);

					Ok((timestamp, slot, fee))
				},
				force_authoring,
				backoff_authoring_blocks,
				keystore: keystore_container.sync_keystore(),
				can_author_with,
				sync_oracle: network.clone(),
				block_proposal_slot_portion: SlotProportion::new(2f32 / 3f32),
				telemetry: telemetry.as_ref().map(|x| x.handle()),
>>>>>>> 5500fa5c
			},
			force_authoring,
			backoff_authoring_blocks,
			keystore: keystore_container.sync_keystore(),
			can_author_with,
			sync_oracle: network.clone(),
			block_proposal_slot_portion: SlotProportion::new(2f32 / 3f32),
			telemetry: telemetry.as_ref().map(|x| x.handle()),
		})?;

		// the AURA authoring task is considered essential, i.e. if it
		// fails we take down the service with it.
		task_manager.spawn_essential_handle().spawn_blocking("aura", aura);

		// if the node isn't actively participating in consensus then it doesn't
		// need a keystore, regardless of which protocol we use below.
		let keystore = if role.is_authority() {
			Some(keystore_container.sync_keystore())
		} else {
			None
		};

		let grandpa_config = sc_finality_grandpa::Config {
			// FIXME #1578 make this available through chainspec
			gossip_duration: Duration::from_millis(333),
			justification_period: 512,
			name: Some(name),
			observer_enabled: false,
			keystore,
			local_role: role,
			telemetry: telemetry.as_ref().map(|x| x.handle()),
		};

		if enable_grandpa {
			// start the full GRANDPA voter
			// NOTE: non-authorities could run the GRANDPA observer protocol, but at
			// this point the full voter should provide better guarantees of block
			// and vote data availability than the observer. The observer has not
			// been tested extensively yet and having most nodes in a network run it
			// could lead to finality stalls.
			let grandpa_config = sc_finality_grandpa::GrandpaParams {
				config: grandpa_config,
				link: grandpa_link,
				network,
				telemetry: telemetry.as_ref().map(|x| x.handle()),
				voting_rule: sc_finality_grandpa::VotingRulesBuilder::default().build(),
				prometheus_registry,
				shared_voter_state,
			};

			// the GRANDPA voter task is considered infallible, i.e.
			// if it fails we take down the service with it.
			task_manager
				.spawn_essential_handle()
				.spawn_blocking("grandpa-voter", sc_finality_grandpa::run_grandpa_voter(grandpa_config)?);
		}
	}

	network_starter.start_network();
	Ok(task_manager)
}

pub fn new_light(config: Configuration) -> Result<TaskManager, ServiceError> {
	let telemetry = config
		.telemetry_endpoints
		.clone()
		.filter(|x| !x.is_empty())
		.map(|endpoints| -> Result<_, sc_telemetry::Error> {
			let worker = TelemetryWorker::new(16)?;
			let telemetry = worker.handle().new_telemetry(endpoints);
			Ok((worker, telemetry))
		})
		.transpose()?;

	let (client, backend, keystore_container, mut task_manager, on_demand) =
		sc_service::new_light_parts::<Block, RuntimeApi, Executor>(
			&config,
			telemetry.as_ref().map(|(_, telemetry)| telemetry.handle()),
		)?;

	let mut telemetry = telemetry.map(|(worker, telemetry)| {
		task_manager.spawn_handle().spawn("telemetry", worker.run());
		telemetry
	});

	let select_chain = sc_consensus::LongestChain::new(backend.clone());

	let transaction_pool = Arc::new(sc_transaction_pool::BasicPool::new_light(
		config.transaction_pool.clone(),
		config.prometheus_registry(),
		task_manager.spawn_handle(),
		client.clone(),
		on_demand.clone(),
	));

	let (grandpa_block_import, _) = sc_finality_grandpa::block_import(
		client.clone(),
		&(client.clone() as Arc<_>),
		select_chain.clone(),
		telemetry.as_ref().map(|x| x.handle()),
	)?;

	let slot_duration = sc_consensus_aura::slot_duration(&*client)?.slot_duration();

	let import_queue = sc_consensus_aura::import_queue::<AuraPair, _, _, _, _, _, _>(ImportQueueParams {
		block_import: grandpa_block_import.clone(),
		justification_import: Some(Box::new(grandpa_block_import.clone())),
		client: client.clone(),
		create_inherent_data_providers: move |_, ()| async move {
			let timestamp = sp_timestamp::InherentDataProvider::from_system_time();

			let slot = sp_consensus_aura::inherents::InherentDataProvider::from_timestamp_and_duration(
				*timestamp,
				slot_duration,
			);

			Ok((timestamp, slot))
		},
		spawner: &task_manager.spawn_essential_handle(),
		can_author_with: sp_consensus::NeverCanAuthor,
		registry: config.prometheus_registry(),
		check_for_equivocation: Default::default(),
		telemetry: telemetry.as_ref().map(|x| x.handle()),
	})?;

	let light_deps = crate::rpc::LightDeps {
		remote_blockchain: backend.remote_blockchain(),
		fetcher: on_demand.clone(),
		client: client.clone(),
		pool: transaction_pool.clone(),
	};

	let rpc_extensions = crate::rpc::create_light(light_deps);

	let (network, system_rpc_tx, network_starter) = sc_service::build_network(sc_service::BuildNetworkParams {
		config: &config,
		client: client.clone(),
		transaction_pool: transaction_pool.clone(),
		spawn_handle: task_manager.spawn_handle(),
		import_queue,
		on_demand: Some(on_demand.clone()),
		block_announce_validator_builder: None,
	})?;

	if config.offchain_worker.enabled {
		sc_service::build_offchain_workers(&config, task_manager.spawn_handle(), client.clone(), network.clone());
	}

	sc_service::spawn_tasks(sc_service::SpawnTasksParams {
		remote_blockchain: Some(backend.remote_blockchain()),
		transaction_pool,
		task_manager: &mut task_manager,
		on_demand: Some(on_demand),
		rpc_extensions_builder: Box::new(sc_service::NoopRpcExtensionBuilder(rpc_extensions)),
		config,
		client,
		keystore: keystore_container.sync_keystore(),
		backend,
		network,
		system_rpc_tx,
		telemetry: telemetry.as_mut(),
	})?;

	network_starter.start_network();

	Ok(task_manager)
}<|MERGE_RESOLUTION|>--- conflicted
+++ resolved
@@ -11,12 +11,9 @@
 use sc_finality_grandpa::SharedVoterState;
 use sc_service::{error::Error as ServiceError, BasePath, Configuration, TaskManager};
 use sp_consensus_aura::sr25519::AuthorityPair as AuraPair;
-<<<<<<< HEAD
-=======
 use sp_core::U256;
-
 use sp_consensus::SlotData;
->>>>>>> 5500fa5c
+
 use std::{
 	cell::RefCell,
 	collections::{BTreeMap, HashMap},
@@ -146,23 +143,6 @@
 	let slot_duration = sc_consensus_aura::slot_duration(&*client)?;
 	let raw_slot_duration = slot_duration.slot_duration();
 
-<<<<<<< HEAD
-	let import_queue = sc_consensus_aura::import_queue::<AuraPair, _, _, _, _, _, _>(ImportQueueParams {
-		block_import: frontier_block_import.clone(),
-		justification_import: Some(Box::new(grandpa_block_import.clone())),
-		client: client.clone(),
-		create_inherent_data_providers: move |_, ()| async move {
-			let timestamp = sp_timestamp::InherentDataProvider::from_system_time();
-
-			let slot = sp_consensus_aura::inherents::InherentDataProvider::from_timestamp_and_duration(
-				*timestamp,
-				raw_slot_duration,
-			);
-
-			let fee = pallet_dynamic_fee::InherentDataProvider(target_gas_price);
-
-			Ok((timestamp, slot, fee))
-=======
 	let target_gas_price = U256::from(cli.run.target_gas_price);
 
 	let import_queue = sc_consensus_aura::import_queue::<AuraPair, _, _, _, _, _, _>(
@@ -187,7 +167,6 @@
 			registry: config.prometheus_registry(),
 			check_for_equivocation: Default::default(),
 			telemetry: telemetry.as_ref().map(|x| x.handle()),
->>>>>>> 5500fa5c
 		},
 		spawner: &task_manager.spawn_essential_handle(),
 		can_author_with: sp_consensus::CanAuthorWithNativeVersion::new(client.executor().clone()),
@@ -364,25 +343,6 @@
 		let slot_duration = sc_consensus_aura::slot_duration(&*client)?;
 		let raw_slot_duration = slot_duration.slot_duration();
 
-<<<<<<< HEAD
-		let aura = sc_consensus_aura::start_aura::<AuraPair, _, _, _, _, _, _, _, _, _, _>(StartAuraParams {
-			slot_duration,
-			client: client.clone(),
-			select_chain: select_chain.clone(),
-			block_import: frontier_block_import,
-			proposer_factory,
-			create_inherent_data_providers: move |_, ()| async move {
-				let timestamp = sp_timestamp::InherentDataProvider::from_system_time();
-
-				let slot = sp_consensus_aura::inherents::InherentDataProvider::from_timestamp_and_duration(
-					*timestamp,
-					raw_slot_duration,
-				);
-
-				let fee = pallet_dynamic_fee::InherentDataProvider(target_gas_price);
-
-				Ok((timestamp, slot, fee))
-=======
 		let aura = sc_consensus_aura::start_aura::<AuraPair, _, _, _, _, _, _, _, _, _, _>(
 			StartAuraParams {
 				slot_duration,
@@ -410,7 +370,6 @@
 				sync_oracle: network.clone(),
 				block_proposal_slot_portion: SlotProportion::new(2f32 / 3f32),
 				telemetry: telemetry.as_ref().map(|x| x.handle()),
->>>>>>> 5500fa5c
 			},
 			force_authoring,
 			backoff_authoring_blocks,
