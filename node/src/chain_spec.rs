use frame_benchmarking::whitelisted_caller;
use sc_service::ChainType;
use sp_consensus_aura::sr25519::AuthorityId as AuraId;
use sp_core::{sr25519, Pair, Public, H160, U256};
use sp_finality_grandpa::AuthorityId as GrandpaId;
use sp_runtime::traits::{IdentifyAccount, Verify};
use std::{collections::BTreeMap, str::FromStr};
use webb_runtime::{
	AccountId, AuraConfig, BalancesConfig, EVMConfig, GenesisConfig, GrandpaConfig, Signature, SudoConfig,
	SystemConfig, WASM_BINARY,
};

// The URL for the telemetry server.
// const STAGING_TELEMETRY_URL: &str = "wss://telemetry.polkadot.io/submit/";

/// Specialized `ChainSpec`. This is a specialization of the general Substrate
/// ChainSpec type.
pub type ChainSpec = sc_service::GenericChainSpec<GenesisConfig>;

/// Generate a crypto pair from seed.
pub fn get_from_seed<TPublic: Public>(seed: &str) -> <TPublic::Pair as Pair>::Public {
	TPublic::Pair::from_string(&format!("//{}", seed), None)
		.expect("static values are valid; qed")
		.public()
}

type AccountPublic = <Signature as Verify>::Signer;

/// Generate an account ID from seed.
pub fn get_account_id_from_seed<TPublic: Public>(seed: &str) -> AccountId
where
	AccountPublic: From<<TPublic::Pair as Pair>::Public>,
{
	AccountPublic::from(get_from_seed::<TPublic>(seed)).into_account()
}

/// Generate an Aura authority key.
pub fn authority_keys_from_seed(s: &str) -> (AuraId, GrandpaId) {
	(get_from_seed::<AuraId>(s), get_from_seed::<GrandpaId>(s))
}

pub fn development_config() -> Result<ChainSpec, String> {
	let wasm_binary = WASM_BINARY.ok_or("Development wasm binary not available".to_string())?;

	Ok(ChainSpec::from_genesis(
		// Name
		"Development",
		// ID
		"dev",
		ChainType::Development,
		move || {
			testnet_genesis(
				wasm_binary,
				// Initial PoA authorities
				vec![authority_keys_from_seed("Alice")],
				// Sudo account
				get_account_id_from_seed::<sr25519::Public>("Alice"),
				// Pre-funded accounts
				vec![
					get_account_id_from_seed::<sr25519::Public>("Alice"),
					get_account_id_from_seed::<sr25519::Public>("Bob"),
					get_account_id_from_seed::<sr25519::Public>("Alice//stash"),
					get_account_id_from_seed::<sr25519::Public>("Bob//stash"),
					whitelisted_caller(),
				],
				true,
			)
		},
		// Bootnodes
		vec![],
		// Telemetry
		None,
		// Protocol ID
		None,
		// Properties
		None,
		// Extensions
		None,
	))
}

pub fn local_testnet_config() -> Result<ChainSpec, String> {
	let wasm_binary = WASM_BINARY.ok_or("Development wasm binary not available".to_string())?;

	Ok(ChainSpec::from_genesis(
		// Name
		"Local Testnet",
		// ID
		"local_testnet",
		ChainType::Local,
		move || {
			testnet_genesis(
				wasm_binary,
				// Initial PoA authorities
				vec![authority_keys_from_seed("Alice"), authority_keys_from_seed("Bob")],
				// Sudo account
				get_account_id_from_seed::<sr25519::Public>("Alice"),
				// Pre-funded accounts
				vec![
					get_account_id_from_seed::<sr25519::Public>("Alice"),
					get_account_id_from_seed::<sr25519::Public>("Bob"),
					get_account_id_from_seed::<sr25519::Public>("Charlie"),
					get_account_id_from_seed::<sr25519::Public>("Dave"),
					get_account_id_from_seed::<sr25519::Public>("Eve"),
					get_account_id_from_seed::<sr25519::Public>("Ferdie"),
					get_account_id_from_seed::<sr25519::Public>("Alice//stash"),
					get_account_id_from_seed::<sr25519::Public>("Bob//stash"),
					get_account_id_from_seed::<sr25519::Public>("Charlie//stash"),
					get_account_id_from_seed::<sr25519::Public>("Dave//stash"),
					get_account_id_from_seed::<sr25519::Public>("Eve//stash"),
					get_account_id_from_seed::<sr25519::Public>("Ferdie//stash"),
				],
				true,
			)
		},
		// Bootnodes
		vec![],
		// Telemetry
		None,
		// Protocol ID
		None,
		// Properties
		None,
		// Extensions
		None,
	))
}

/// Configure initial storage state for FRAME modules.
fn testnet_genesis(
	wasm_binary: &[u8],
	initial_authorities: Vec<(AuraId, GrandpaId)>,
	root_key: AccountId,
	endowed_accounts: Vec<AccountId>,
	_enable_println: bool,
) -> GenesisConfig {
	let alice_evm_account_id = H160::from_str("19e7e376e7c213b7e7e7e46cc70a5dd086daff2a").unwrap();
	let mut evm_accounts = BTreeMap::new();
	evm_accounts.insert(alice_evm_account_id, pallet_evm::GenesisAccount {
		nonce: 0.into(),
		balance: U256::from(123456_123_000_000_000_000_000u128),
		storage: BTreeMap::new(),
		code: vec![],
	});

	GenesisConfig {
		frame_system: SystemConfig {
			// Add Wasm runtime to storage.
			code: wasm_binary.to_vec(),
			changes_trie_config: Default::default(),
		},
		pallet_balances: BalancesConfig {
			// Configure endowed accounts with initial balance of 1 << 60.
			balances: endowed_accounts.iter().cloned().map(|k| (k, 1 << 60)).collect(),
		},
		pallet_contracts: Default::default(),
		pallet_aura: AuraConfig {
			authorities: initial_authorities.iter().map(|x| (x.0.clone())).collect(),
		},
		pallet_grandpa: GrandpaConfig {
			authorities: initial_authorities.iter().map(|x| (x.1.clone(), 1)).collect(),
		},
		pallet_sudo: SudoConfig {
			// Assign network admin rights.
			key: root_key,
		},
<<<<<<< HEAD
		pallet_evm: EVMConfig {
			accounts: evm_accounts,
			marker: core::marker::PhantomData,
=======
		pallet_ethereum: Default::default(),
		pallet_evm: EVMConfig {
			accounts: evm_accounts,
>>>>>>> 72fd398d
		},
	}
}<|MERGE_RESOLUTION|>--- conflicted
+++ resolved
@@ -164,15 +164,9 @@
 			// Assign network admin rights.
 			key: root_key,
 		},
-<<<<<<< HEAD
-		pallet_evm: EVMConfig {
-			accounts: evm_accounts,
-			marker: core::marker::PhantomData,
-=======
 		pallet_ethereum: Default::default(),
 		pallet_evm: EVMConfig {
 			accounts: evm_accounts,
->>>>>>> 72fd398d
 		},
 	}
 }