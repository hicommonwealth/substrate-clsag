--- conflicted
+++ resolved
@@ -1,19 +1,14 @@
-<<<<<<< HEAD
 use frame_benchmarking::whitelisted_caller;
-=======
-use std::collections::BTreeMap;
->>>>>>> 40503d19
 use node_template_runtime::{
-	AccountId, AuraConfig, BalancesConfig, GenesisConfig, GrandpaConfig, Signature, SudoConfig, SystemConfig, EVMConfig,
-	WASM_BINARY,
+	AccountId, AuraConfig, BalancesConfig, EVMConfig, GenesisConfig, GrandpaConfig, Signature, SudoConfig,
+	SystemConfig, WASM_BINARY,
 };
-use sp_core::{U256, H160,};
 use sc_service::ChainType;
 use sp_consensus_aura::sr25519::AuthorityId as AuraId;
-use sp_core::{sr25519, Pair, Public};
+use sp_core::{sr25519, Pair, Public, H160, U256};
 use sp_finality_grandpa::AuthorityId as GrandpaId;
 use sp_runtime::traits::{IdentifyAccount, Verify};
-use std::str::FromStr;
+use std::{collections::BTreeMap, str::FromStr};
 
 // The URL for the telemetry server.
 // const STAGING_TELEMETRY_URL: &str = "wss://telemetry.polkadot.io/submit/";
@@ -141,15 +136,12 @@
 ) -> GenesisConfig {
 	let alice_evm_account_id = H160::from_str("19e7e376e7c213b7e7e7e46cc70a5dd086daff2a").unwrap();
 	let mut evm_accounts = BTreeMap::new();
-	evm_accounts.insert(
-		alice_evm_account_id,
-		pallet_evm::GenesisAccount {
-			nonce: 0.into(),
-			balance: U256::from(123456_123_000_000_000_000_000u128),
-			storage: BTreeMap::new(),
-			code: vec![],
-		},
-	);
+	evm_accounts.insert(alice_evm_account_id, pallet_evm::GenesisAccount {
+		nonce: 0.into(),
+		balance: U256::from(123456_123_000_000_000_000_000u128),
+		storage: BTreeMap::new(),
+		code: vec![],
+	});
 
 	GenesisConfig {
 		frame_system: Some(SystemConfig {
