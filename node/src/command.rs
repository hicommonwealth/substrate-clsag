--- conflicted
+++ resolved
@@ -15,11 +15,6 @@
 // See the License for the specific language governing permissions and
 // limitations under the License.
 
-<<<<<<< HEAD
-use crate::{chain_spec, service};
-use crate::cli::{Cli, Subcommand};
-use sc_cli::{SubstrateCli, RuntimeVersion, Role, ChainSpec};
-=======
 use crate::{
 	chain_spec,
 	cli::{Cli, Subcommand},
@@ -27,7 +22,6 @@
 };
 use node_template_runtime::Block;
 use sc_cli::{ChainSpec, Role, RuntimeVersion, SubstrateCli};
->>>>>>> c8e0c64c
 use sc_service::PartialComponents;
 use node_template_runtime::Block;
 
@@ -90,28 +84,18 @@
 		Some(Subcommand::ExportBlocks(cmd)) => {
 			let runner = cli.create_runner(cmd)?;
 			runner.async_run(|config| {
-<<<<<<< HEAD
-				let PartialComponents { client, task_manager, ..}
-					= service::new_partial(&config)?;
-=======
 				let PartialComponents {
 					client, task_manager, ..
 				} = service::new_partial(&config)?;
->>>>>>> c8e0c64c
 				Ok((cmd.run(client, config.database), task_manager))
 			})
 		},
 		Some(Subcommand::ExportState(cmd)) => {
 			let runner = cli.create_runner(cmd)?;
 			runner.async_run(|config| {
-<<<<<<< HEAD
-				let PartialComponents { client, task_manager, ..}
-					= service::new_partial(&config)?;
-=======
 				let PartialComponents {
 					client, task_manager, ..
 				} = service::new_partial(&config)?;
->>>>>>> c8e0c64c
 				Ok((cmd.run(client, config.chain_spec), task_manager))
 			})
 		},
@@ -151,12 +135,8 @@
 				match config.role {
 					Role::Light => service::new_light(config),
 					_ => service::new_full(config),
-<<<<<<< HEAD
-				}.map_err(sc_cli::Error::Service)
-=======
 				}
 				.map_err(sc_cli::Error::Service)
->>>>>>> c8e0c64c
 			})
 		}
 	}
