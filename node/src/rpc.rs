--- conflicted
+++ resolved
@@ -101,18 +101,9 @@
 	B: sc_client_api::Backend<Block> + Send + Sync + 'static,
 	B::State: sc_client_api::backend::StateBackend<sp_runtime::traits::HashFor<Block>>,
 {
-<<<<<<< HEAD
-	use substrate_frame_rpc_system::{FullSystem, SystemApi};
-	use pallet_transaction_payment_rpc::{TransactionPayment, TransactionPaymentApi};
-	use fc_rpc::{
-		EthApi, EthApiServer, EthFilterApi, EthFilterApiServer, NetApi, NetApiServer,
-		EthPubSubApi, EthPubSubApiServer, Web3Api, Web3ApiServer, EthDevSigner, EthSigner,
-		HexEncodedIdProvider,
-=======
 	use fc_rpc::{
 		EthApi, EthApiServer, EthDevSigner, EthFilterApi, EthFilterApiServer, EthPubSubApi, EthPubSubApiServer,
 		EthSigner, HexEncodedIdProvider, NetApi, NetApiServer, Web3Api, Web3ApiServer,
->>>>>>> 72fd398d
 	};
 	use pallet_transaction_payment_rpc::{TransactionPayment, TransactionPaymentApi};
 	use substrate_frame_rpc_system::{FullSystem, SystemApi};
@@ -157,8 +148,7 @@
 	let mut overrides_map = BTreeMap::new();
 	overrides_map.insert(
 		EthereumStorageSchema::V1,
-<<<<<<< HEAD
-		Box::new(SchemaV1Override::new(client.clone())) as Box<dyn StorageOverride<_> + Send + Sync>
+		Box::new(SchemaV1Override::new(client.clone())) as Box<dyn StorageOverride<_> + Send + Sync>,
 	);
 
 	let overrides = Arc::new(OverrideHandle {
@@ -178,28 +168,6 @@
 		is_authority,
 		max_past_logs,
 	)));
-=======
-		Box::new(SchemaV1Override::new(client.clone())) as Box<dyn StorageOverride<_> + Send + Sync>,
-	);
->>>>>>> 72fd398d
-
-	let overrides = Arc::new(OverrideHandle {
-		schemas: overrides_map,
-		fallback: Box::new(RuntimeApiStorageOverride::new(client.clone())),
-	});
-
-	io.extend_with(EthApiServer::to_delegate(EthApi::new(
-		client.clone(),
-		pool.clone(),
-		webb_runtime::TransactionConverter,
-		network.clone(),
-		pending_transactions.clone(),
-		signers,
-		overrides.clone(),
-		backend,
-		is_authority,
-		max_past_logs,
-	)));
 
 	if let Some(filter_pool) = filter_pool {
 		io.extend_with(EthFilterApiServer::to_delegate(EthFilterApi::new(
@@ -211,11 +179,6 @@
 		)));
 	}
 
-<<<<<<< HEAD
-	io.extend_with(NetApiServer::to_delegate(NetApi::new(client.clone(), network.clone())));
-
-	io.extend_with(Web3ApiServer::to_delegate(Web3Api::new(client.clone())));
-=======
 	io.extend_with(
 		NetApiServer::to_delegate(NetApi::new(
 			client.clone(),
@@ -230,7 +193,6 @@
 			client.clone(),
 		))
 	);
->>>>>>> 72fd398d
 
 	io.extend_with(EthPubSubApiServer::to_delegate(EthPubSubApi::new(
 		pool.clone(),
