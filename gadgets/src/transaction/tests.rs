--- conflicted
+++ resolved
@@ -252,54 +252,12 @@
 		let statics_4 = allocate_statics_for_verifier(&mut verifier, num_statics, &pc_gens);
 
 		let transaction = Transaction {
-<<<<<<< HEAD
-			inputs: vec![AllocatedCoin::new(
+			inputs: vec![AllocatedCoin::new_for_input(
 				allocs[0], allocs[1], allocs[2], allocs[3], allocs[4], input_sn, input_cm,
-=======
-			inputs: vec![AllocatedCoin::new_for_input(
-				allocs[0],
-				allocs[1],
-				allocs[2],
-				allocs[3],
-				allocs[4],
-				input_sn,
-				input_cm,
-			)],
-			outputs: vec![AllocatedCoin::new_for_output(
-				allocs[5],
-				allocs[6],
-				allocs[7],
-				allocs[8],
-				allocs[9],
-				output_1_cm,
-			), AllocatedCoin::new_for_output(
-				allocs[10],
-				allocs[11],
-				allocs[12],
-				allocs[13],
-				allocs[14],
-				output_2_cm,
->>>>>>> a36a178a
 			)],
 			outputs: vec![
-				AllocatedCoin::new(
-					allocs[5],
-					allocs[6],
-					allocs[7],
-					allocs[8],
-					allocs[9],
-					output_1_sn,
-					output_1_cm,
-				),
-				AllocatedCoin::new(
-					allocs[10],
-					allocs[11],
-					allocs[12],
-					allocs[13],
-					allocs[14],
-					output_2_sn,
-					output_2_cm,
-				),
+				AllocatedCoin::new_for_output(allocs[5], allocs[6], allocs[7], allocs[8], allocs[9], output_1_cm),
+				AllocatedCoin::new_for_output(allocs[10], allocs[11], allocs[12], allocs[13], allocs[14], output_2_cm),
 			],
 			statics_2,
 			statics_4,
