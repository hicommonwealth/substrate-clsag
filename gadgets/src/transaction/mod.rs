#[cfg(test)]
pub mod tests;

pub mod builder;

<<<<<<< HEAD
use crate::{
	poseidon::{Poseidon_hash_2, Poseidon_hash_2_gadget, Poseidon_hash_4, Poseidon_hash_4_gadget},
	zero_nonzero::is_nonzero_gadget,
};
=======
use crate::poseidon::Poseidon_hash_4_gadget;
use crate::poseidon::Poseidon_hash_2_gadget;
use crate::zero_nonzero::is_nonzero_gadget;
>>>>>>> a36a178a

use crate::poseidon::builder::Poseidon;
use bulletproofs::r1cs::{ConstraintSystem, R1CSError};
use curve25519_dalek::scalar::Scalar;

use crate::utils::AllocatedScalar;
use bulletproofs::r1cs::LinearCombination;

pub enum HashSize {
	Two,
	Four,
}

pub struct AllocatedCoin {
	// private
	inv_value: AllocatedScalar,
	value: AllocatedScalar,
	rho: AllocatedScalar,
	r: AllocatedScalar,
	nullifier: AllocatedScalar,
	// public
	sn: Option<Scalar>,
	cm: Scalar,
}

impl AllocatedCoin {
	pub fn new_for_input(
		inv_value: AllocatedScalar,
		value: AllocatedScalar,
		rho: AllocatedScalar,
		r: AllocatedScalar,
		nullifier: AllocatedScalar,
		sn: Scalar,
		cm: Scalar,
	) -> Self {
<<<<<<< HEAD
		Self {
			inv_value,
			value,
			rho,
			r,
			nullifier,
			sn,
			cm,
		}
=======
		Self { inv_value, value, rho, r, nullifier, sn: Some(sn), cm }
	}

	pub fn new_for_output(
		inv_value: AllocatedScalar,
		value: AllocatedScalar,
		rho: AllocatedScalar,
		r: AllocatedScalar,
		nullifier: AllocatedScalar,
		cm: Scalar,
	) -> Self {
		Self { inv_value, value, rho, r, nullifier, sn: None, cm }
>>>>>>> a36a178a
	}
}

pub struct Transaction {
	pub inputs: Vec<AllocatedCoin>,
	pub outputs: Vec<AllocatedCoin>,
	pub statics_2: Vec<AllocatedScalar>,
	pub statics_4: Vec<AllocatedScalar>,
}

impl Transaction {
	fn hash_constraints<CS: ConstraintSystem>(&self, cs: &mut CS, poseidon_params: &Poseidon) -> Result<(), R1CSError> {
		// check inputs
		for i in 0..self.inputs.len() {
			Poseidon_hash_2_gadget(
				cs,
				self.inputs[i].r,
				self.inputs[i].nullifier,
				self.statics_2.clone(),
				poseidon_params,
<<<<<<< HEAD
				&self.inputs[i].sn,
=======
				&self.inputs[i].sn.unwrap()
>>>>>>> a36a178a
			)?;

			Poseidon_hash_4_gadget(
				cs,
				[
					self.inputs[i].value,
					self.inputs[i].rho,
					self.inputs[i].r,
					self.inputs[i].nullifier,
				]
				.to_vec(),
				self.statics_4.clone(),
				poseidon_params,
				&self.inputs[i].cm,
			)?;
		}

		// check output commitment
		for i in 0..self.outputs.len() {
<<<<<<< HEAD
			Poseidon_hash_2_gadget(
				cs,
				self.outputs[i].r,
				self.outputs[i].nullifier,
				self.statics_2.clone(),
				poseidon_params,
				&self.outputs[i].sn,
			)?;

=======
>>>>>>> a36a178a
			Poseidon_hash_4_gadget(
				cs,
				[
					self.outputs[i].value,
					self.outputs[i].rho,
					self.outputs[i].r,
					self.outputs[i].nullifier,
				]
				.to_vec(),
				self.statics_4.clone(),
				poseidon_params,
				&self.outputs[i].cm,
			)?;
		}

		Ok(())
	}

	fn non_zero_constraints<CS: ConstraintSystem>(&self, cs: &mut CS) -> Result<(), R1CSError> {
		for i in 0..2 {
			let elt = if i == 0 { &self.inputs } else { &self.outputs };
			for i in 0..elt.len() {
				// verify amounts are non-zero
				is_nonzero_gadget(cs, elt[i].value, elt[i].inv_value)?;
			}
		}

		Ok(())
	}

	fn input_amount(&self) -> LinearCombination {
		let mut sum_inputs = LinearCombination::from(Scalar::zero());
		for i in 0..self.inputs.len() {
			sum_inputs = sum_inputs + self.inputs[i].value.variable;
		}

		sum_inputs
	}

	fn output_amount(&self) -> LinearCombination {
		let mut sum_outputs = LinearCombination::from(Scalar::zero());
		for i in 0..self.outputs.len() {
			sum_outputs = sum_outputs + self.outputs[i].value.variable;
		}

		sum_outputs
	}
}

pub fn transaction_preimage_gadget<CS: ConstraintSystem>(
	cs: &mut CS,
	transactions: Vec<Transaction>,
	poseidon_params: &Poseidon,
) -> Result<(), R1CSError> {
	let mut sum_inputs = LinearCombination::from(Scalar::zero());
	let mut sum_outputs = LinearCombination::from(Scalar::zero());

	// each individual transaction has to be valid w.r.t its own inputs/outputs
	for i in 0..transactions.len() {
		let tx = &transactions[i];
		tx.hash_constraints(cs, poseidon_params)?;
		// ensure all amounts are non-zero
		tx.non_zero_constraints(cs)?;
		// TODO: ensure all amounts are less than MAX number

		sum_inputs = sum_inputs + tx.input_amount();
		sum_outputs = sum_outputs + tx.output_amount();
	}

	// total inputs and outputs should be equal and the difference should be
	// zero
	cs.constrain(sum_inputs - sum_outputs);
	Ok(())
}<|MERGE_RESOLUTION|>--- conflicted
+++ resolved
@@ -3,16 +3,10 @@
 
 pub mod builder;
 
-<<<<<<< HEAD
 use crate::{
 	poseidon::{Poseidon_hash_2, Poseidon_hash_2_gadget, Poseidon_hash_4, Poseidon_hash_4_gadget},
 	zero_nonzero::is_nonzero_gadget,
 };
-=======
-use crate::poseidon::Poseidon_hash_4_gadget;
-use crate::poseidon::Poseidon_hash_2_gadget;
-use crate::zero_nonzero::is_nonzero_gadget;
->>>>>>> a36a178a
 
 use crate::poseidon::builder::Poseidon;
 use bulletproofs::r1cs::{ConstraintSystem, R1CSError};
@@ -48,18 +42,15 @@
 		sn: Scalar,
 		cm: Scalar,
 	) -> Self {
-<<<<<<< HEAD
 		Self {
 			inv_value,
 			value,
 			rho,
 			r,
 			nullifier,
-			sn,
+			sn: Some(sn),
 			cm,
 		}
-=======
-		Self { inv_value, value, rho, r, nullifier, sn: Some(sn), cm }
 	}
 
 	pub fn new_for_output(
@@ -70,8 +61,15 @@
 		nullifier: AllocatedScalar,
 		cm: Scalar,
 	) -> Self {
-		Self { inv_value, value, rho, r, nullifier, sn: None, cm }
->>>>>>> a36a178a
+		Self {
+			inv_value,
+			value,
+			rho,
+			r,
+			nullifier,
+			sn: None,
+			cm,
+		}
 	}
 }
 
@@ -92,11 +90,7 @@
 				self.inputs[i].nullifier,
 				self.statics_2.clone(),
 				poseidon_params,
-<<<<<<< HEAD
-				&self.inputs[i].sn,
-=======
-				&self.inputs[i].sn.unwrap()
->>>>>>> a36a178a
+				&self.inputs[i].sn.unwrap(),
 			)?;
 
 			Poseidon_hash_4_gadget(
@@ -116,18 +110,6 @@
 
 		// check output commitment
 		for i in 0..self.outputs.len() {
-<<<<<<< HEAD
-			Poseidon_hash_2_gadget(
-				cs,
-				self.outputs[i].r,
-				self.outputs[i].nullifier,
-				self.statics_2.clone(),
-				poseidon_params,
-				&self.outputs[i].sn,
-			)?;
-
-=======
->>>>>>> a36a178a
 			Poseidon_hash_4_gadget(
 				cs,
 				[
