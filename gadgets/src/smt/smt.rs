--- conflicted
+++ resolved
@@ -19,25 +19,13 @@
 pub type DBVal = (Scalar, Scalar);
 
 // TODO: ABSTRACT HASH FUNCTION BETTER
-
-<<<<<<< HEAD
 #[derive(Clone)]
-=======
->>>>>>> 1104dcb1
 pub struct VanillaSparseMerkleTree {
 	pub depth: usize,
 	empty_tree_hashes: Vec<Scalar>,
 	db: BTreeMap<ScalarBytes, DBVal>,
 	//hash_constants: &'a [Scalar],
 	hash_params: Poseidon,
-<<<<<<< HEAD
-	pub root: Scalar
-}
-
-impl VanillaSparseMerkleTree {
-	pub fn new(hash_params: Poseidon) -> VanillaSparseMerkleTree {
-		let depth = TREE_DEPTH;
-=======
 	pub root: Scalar,
 	curr_index: Scalar,
 	leaf_indecies: HashMap<Scalar, Scalar>,
@@ -45,7 +33,6 @@
 
 impl VanillaSparseMerkleTree {
 	pub fn new(hash_params: Poseidon, depth: usize) -> VanillaSparseMerkleTree {
->>>>>>> 1104dcb1
 		let mut db = BTreeMap::new();
 		let mut empty_tree_hashes: Vec<Scalar> = vec![];
 		empty_tree_hashes.push(Scalar::zero());
@@ -73,8 +60,6 @@
 		}
 	}
 
-<<<<<<< HEAD
-=======
 	// Should not be used along with `update`
 	// This function allows this tree to work as a normal tree
 	// Should be deleted in the future if we opt out to use sparse tree
@@ -87,7 +72,6 @@
 		}
 	}
 
->>>>>>> 1104dcb1
 	pub fn update(&mut self, idx: Scalar, val: Scalar) -> Scalar {
 		// Find path to insert the new key
 		let mut sidenodes_wrap = Some(Vec::<Scalar>::new());
@@ -103,21 +87,13 @@
 				if cur_idx.is_lsb_set() {
 					// LSB is set, so put new value on right
 					//let h =  mimc(&side_elem, &cur_val, self.hash_constants);
-<<<<<<< HEAD
-					let h =  Poseidon_hash_2(side_elem.clone(), cur_val.clone(), &self.hash_params);
-=======
 					let h = Poseidon_hash_2(side_elem.clone(), cur_val.clone(), &self.hash_params);
->>>>>>> 1104dcb1
 					self.update_db_with_key_val(h, (side_elem, cur_val));
 					h
 				} else {
 					// LSB is unset, so put new value on left
 					//let h =  mimc(&cur_val, &side_elem, self.hash_constants);
-<<<<<<< HEAD
-					let h =  Poseidon_hash_2(cur_val.clone(), side_elem.clone(), &self.hash_params);
-=======
 					let h = Poseidon_hash_2(cur_val.clone(), side_elem.clone(), &self.hash_params);
->>>>>>> 1104dcb1
 					self.update_db_with_key_val(h, (cur_val, side_elem));
 					h
 				}
@@ -183,11 +159,6 @@
 		for i in 0..self.depth {
 			cur_val = {
 				if cur_idx.is_lsb_set() {
-<<<<<<< HEAD
-					Poseidon_hash_2(proof[self.depth-1-i].clone(), cur_val.clone(), &self.hash_params)
-				} else {
-					Poseidon_hash_2(cur_val.clone(), proof[self.depth-1-i].clone(), &self.hash_params)
-=======
 					// mimc(&proof[self.depth-1-i], &cur_val, self.hash_constants)
 					Poseidon_hash_2(
 						proof[self.depth - 1 - i].clone(),
@@ -201,7 +172,6 @@
 						proof[self.depth - 1 - i].clone(),
 						&self.hash_params,
 					)
->>>>>>> 1104dcb1
 				}
 			};
 
