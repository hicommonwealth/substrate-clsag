use super::smt::*;
use crate::poseidon::gen_mds_matrix;
use crate::poseidon::gen_round_keys;
use crate::poseidon::sbox::PoseidonSbox;
use crate::poseidon::PoseidonBuilder;
use rand::rngs::StdRng;

use bulletproofs::r1cs::{Prover, Verifier};
use bulletproofs::{BulletproofGens, PedersenGens};
use curve25519_dalek::scalar::Scalar;
use merlin::Transcript;

use crate::utils::get_bits;
use crate::utils::AllocatedScalar;
// use crate::gadget_mimc::{mimc, MIMC_ROUNDS, mimc_hash_2, mimc_gadget};
use crate::poseidon::{allocate_statics_for_prover, allocate_statics_for_verifier};

use crate::smt::builder::{SparseMerkleTreeBuilder, DEFAULT_TREE_DEPTH};
use rand::rngs::OsRng;
use rand::SeedableRng;
// For benchmarking
#[cfg(feature = "std")]
use std::time::Instant;

#[test]
fn test_vanilla_sparse_merkle_tree() {
	let mut test_rng: OsRng = OsRng::default();
	let width = 6;
	let (full_b, full_e) = (4, 4);
	let partial_rounds = 57;
	let p_params = PoseidonBuilder::new(width)
		.num_rounds(full_b, full_e, partial_rounds)
		.round_keys(gen_round_keys(width, full_b + full_e + partial_rounds))
		.mds_matrix(gen_mds_matrix(width))
		.sbox(PoseidonSbox::Inverse)
		.build();

<<<<<<< HEAD
	let mut tree = VanillaSparseMerkleTree::new(p_params);
=======
	let mut tree = SparseMerkleTreeBuilder::new().hash_params(p_params).build();
>>>>>>> 1104dcb1

	for i in 1..10 {
		let s = Scalar::from(i as u32);
		tree.update(s, s);
	}

	for i in 1..10 {
		let s = Scalar::from(i as u32);
		assert_eq!(s, tree.get(s, tree.root, &mut None));
		let mut proof_vec = Vec::<Scalar>::new();
		let mut proof = Some(proof_vec);
		assert_eq!(s, tree.get(s, tree.root, &mut proof));
		proof_vec = proof.unwrap();
		assert!(tree.verify_proof(s, s, &proof_vec, None));
		assert!(tree.verify_proof(s, s, &proof_vec, Some(&tree.root)));
	}

	let kvs: Vec<(Scalar, Scalar)> = (0..100)
		.map(|_| (Scalar::random(&mut test_rng), Scalar::random(&mut test_rng)))
		.collect();
	for i in 0..kvs.len() {
		tree.update(kvs[i].0, kvs[i].1);
	}

	for i in 0..kvs.len() {
		assert_eq!(kvs[i].1, tree.get(kvs[i].0, tree.root, &mut None));
	}
}

#[test]
fn test_vsmt_verif() {
	let mut test_rng: StdRng = SeedableRng::from_seed([24u8; 32]);

	let width = 6;
	let (full_b, full_e) = (4, 4);
	let partial_rounds = 57;
	let total_rounds = full_b + partial_rounds + full_e;
	let p_params = PoseidonBuilder::new(width)
		.num_rounds(full_b, full_e, partial_rounds)
		.round_keys(gen_round_keys(width, full_b + full_e + partial_rounds))
		.mds_matrix(gen_mds_matrix(width))
		.sbox(PoseidonSbox::Inverse)
		.build();
<<<<<<< HEAD
	let mut tree = VanillaSparseMerkleTree::new(p_params.clone());
=======
	let mut tree = SparseMerkleTreeBuilder::new()
		.hash_params(p_params.clone())
		.build();
>>>>>>> 1104dcb1

	for i in 1..=10 {
		let s = Scalar::from(i as u32);
		tree.update(s, s);
	}

	let mut merkle_proof_vec = Vec::<Scalar>::new();
	let mut merkle_proof = Some(merkle_proof_vec);
	let k = Scalar::from(7u32);
	assert_eq!(k, tree.get(k, tree.root, &mut merkle_proof));
	merkle_proof_vec = merkle_proof.unwrap();
	assert!(tree.verify_proof(k, k, &merkle_proof_vec, None));
	assert!(tree.verify_proof(k, k, &merkle_proof_vec, Some(&tree.root)));

	let pc_gens = PedersenGens::default();
	let bp_gens = BulletproofGens::new(40960, 1);

	let (proof, commitments) = {
		let mut prover_transcript = Transcript::new(b"VSMT");
		let mut prover = Prover::new(&pc_gens, &mut prover_transcript);

		let (com_leaf, var_leaf) = prover.commit(k, Scalar::random(&mut test_rng));
		let leaf_alloc_scalar = AllocatedScalar {
			variable: var_leaf,
			assignment: Some(k),
		};

		let mut leaf_index_comms = vec![];
		let mut leaf_index_vars = vec![];
		let mut leaf_index_alloc_scalars = vec![];
		for b in get_bits(&k, DEFAULT_TREE_DEPTH).iter().take(tree.depth) {
			let val: Scalar = Scalar::from(*b as u8);
			let (c, v) = prover.commit(val.clone(), Scalar::random(&mut test_rng));
			leaf_index_comms.push(c);
			leaf_index_vars.push(v);
			leaf_index_alloc_scalars.push(AllocatedScalar {
				variable: v,
				assignment: Some(val),
			});
		}

		let mut proof_comms = vec![];
		let mut proof_vars = vec![];
		let mut proof_alloc_scalars = vec![];
		for p in merkle_proof_vec.iter().rev() {
			let (c, v) = prover.commit(*p, Scalar::random(&mut test_rng));
			proof_comms.push(c);
			proof_vars.push(v);
			proof_alloc_scalars.push(AllocatedScalar {
				variable: v,
				assignment: Some(*p),
			});
		}

		let num_statics = 4;
		let statics = allocate_statics_for_prover(&mut prover, num_statics);

		let start = Instant::now();
		assert!(vanilla_merkle_merkle_tree_verif_gadget(
			&mut prover,
			tree.depth,
			&tree.root,
			leaf_alloc_scalar,
			leaf_index_alloc_scalars,
			proof_alloc_scalars,
			statics,
			&p_params
		)
		.is_ok());

		//            println!("For tree height {} and MiMC rounds {}, no of constraints is {}", tree.depth, &MIMC_ROUNDS, &prover.num_constraints());

		println!("For binary tree of height {} and Poseidon rounds {}, no of multipliers is {} and constraints is {}", tree.depth, total_rounds, &prover.num_multipliers(), &prover.num_constraints());

		let proof = prover.prove_with_rng(&bp_gens, &mut test_rng).unwrap();
		let end = start.elapsed();

		println!("Proving time is {:?}", end);

		(proof, (com_leaf, leaf_index_comms, proof_comms))
	};

	let mut verifier_transcript = Transcript::new(b"VSMT");
	let mut verifier = Verifier::new(&mut verifier_transcript);
	let var_leaf = verifier.commit(commitments.0);
	let leaf_alloc_scalar = AllocatedScalar {
		variable: var_leaf,
		assignment: None,
	};

	let mut leaf_index_alloc_scalars = vec![];
	for l in commitments.1 {
		let v = verifier.commit(l);
		leaf_index_alloc_scalars.push(AllocatedScalar {
			variable: v,
			assignment: None,
		});
	}

	let mut proof_alloc_scalars = vec![];
	for p in commitments.2 {
		let v = verifier.commit(p);
		proof_alloc_scalars.push(AllocatedScalar {
			variable: v,
			assignment: None,
		});
	}

	let num_statics = 4;
	let statics = allocate_statics_for_verifier(&mut verifier, num_statics, &pc_gens);

	let start = Instant::now();
	assert!(vanilla_merkle_merkle_tree_verif_gadget(
		&mut verifier,
		tree.depth,
		&tree.root,
		leaf_alloc_scalar,
		leaf_index_alloc_scalars,
		proof_alloc_scalars,
		statics,
		&p_params
	)
	.is_ok());

	assert!(verifier
		.verify_with_rng(&proof, &pc_gens, &bp_gens, &mut test_rng)
		.is_ok());
	let end = start.elapsed();

	println!("Verification time is {:?}", end);
}

#[test]
fn test_vsmt_prove_verif() {
	let mut test_rng: StdRng = SeedableRng::from_seed([24u8; 32]);

	let width = 6;
	let (full_b, full_e) = (4, 4);
	let partial_rounds = 57;
	let p_params = PoseidonBuilder::new(width)
		.num_rounds(full_b, full_e, partial_rounds)
		.round_keys(gen_round_keys(width, full_b + full_e + partial_rounds))
		.mds_matrix(gen_mds_matrix(width))
		.sbox(PoseidonSbox::Inverse)
		.build();
	let mut tree = SparseMerkleTreeBuilder::new()
		.hash_params(p_params.clone())
		.build();

	for i in 1..=10 {
		let s = Scalar::from(i as u32);
		tree.update(s, s);
	}

	let mut merkle_proof_vec = Vec::<Scalar>::new();
	let mut merkle_proof = Some(merkle_proof_vec);
	let k = Scalar::from(7u32);
	assert_eq!(k, tree.get(k, tree.root, &mut merkle_proof));
	merkle_proof_vec = merkle_proof.unwrap();
	assert!(tree.verify_proof(k, k, &merkle_proof_vec, None));
	assert!(tree.verify_proof(k, k, &merkle_proof_vec, Some(&tree.root)));

	let pc_gens = PedersenGens::default();
	let bp_gens = BulletproofGens::new(40960, 1);
	let mut prover_transcript = Transcript::new(b"VSMT");
	let prover = Prover::new(&pc_gens, &mut prover_transcript);

	let (proof, commitments) = tree.prove_zk(k, tree.root, &bp_gens, prover);

	// Verify part
	let mut verifier_transcript = Transcript::new(b"VSMT");
	let mut verifier = Verifier::new(&mut verifier_transcript);
	let var_leaf = verifier.commit(commitments.0);
	let leaf_alloc_scalar = AllocatedScalar {
		variable: var_leaf,
		assignment: None,
	};

	let mut leaf_index_alloc_scalars = vec![];
	for l in commitments.1 {
		let v = verifier.commit(l);
		leaf_index_alloc_scalars.push(AllocatedScalar {
			variable: v,
			assignment: None,
		});
	}

	let mut proof_alloc_scalars = vec![];
	for p in commitments.2 {
		let v = verifier.commit(p);
		proof_alloc_scalars.push(AllocatedScalar {
			variable: v,
			assignment: None,
		});
	}

	let num_statics = 4;
	let statics = allocate_statics_for_verifier(&mut verifier, num_statics, &pc_gens);

	let start = Instant::now();
	assert!(vanilla_merkle_merkle_tree_verif_gadget(
		&mut verifier,
		tree.depth,
		&tree.root,
		leaf_alloc_scalar,
		leaf_index_alloc_scalars,
		proof_alloc_scalars,
		statics,
		&p_params
	)
	.is_ok());

	assert!(verifier
		.verify_with_rng(&proof, &pc_gens, &bp_gens, &mut test_rng)
		.is_ok());
	let end = start.elapsed();

	println!("Verification time is {:?}", end);
}<|MERGE_RESOLUTION|>--- conflicted
+++ resolved
@@ -35,11 +35,7 @@
 		.sbox(PoseidonSbox::Inverse)
 		.build();
 
-<<<<<<< HEAD
-	let mut tree = VanillaSparseMerkleTree::new(p_params);
-=======
 	let mut tree = SparseMerkleTreeBuilder::new().hash_params(p_params).build();
->>>>>>> 1104dcb1
 
 	for i in 1..10 {
 		let s = Scalar::from(i as u32);
@@ -83,13 +79,10 @@
 		.mds_matrix(gen_mds_matrix(width))
 		.sbox(PoseidonSbox::Inverse)
 		.build();
-<<<<<<< HEAD
-	let mut tree = VanillaSparseMerkleTree::new(p_params.clone());
-=======
+
 	let mut tree = SparseMerkleTreeBuilder::new()
 		.hash_params(p_params.clone())
 		.build();
->>>>>>> 1104dcb1
 
 	for i in 1..=10 {
 		let s = Scalar::from(i as u32);
