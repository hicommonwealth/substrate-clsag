use super::smt::*;
use crate::poseidon::{gen_mds_matrix, gen_round_keys, sbox::PoseidonSbox, PoseidonBuilder};
use rand::rngs::StdRng;

use bulletproofs::{
	r1cs::{Prover, Verifier},
	BulletproofGens, PedersenGens,
};
use curve25519_dalek::scalar::Scalar;
use merlin::Transcript;

use crate::utils::{get_bits, AllocatedScalar};
// use crate::gadget_mimc::{mimc, MIMC_ROUNDS, mimc_hash_2, mimc_gadget};
use crate::poseidon::{allocate_statics_for_prover, allocate_statics_for_verifier};

use crate::smt::builder::{SparseMerkleTreeBuilder, DEFAULT_TREE_DEPTH};
use rand::{rngs::OsRng, SeedableRng};
// For benchmarking
#[cfg(feature = "std")]
use std::time::Instant;

#[test]
fn test_vanilla_sparse_merkle_tree() {
	let mut test_rng: OsRng = OsRng::default();
	let width = 6;
	let (full_b, full_e) = (4, 4);
	let partial_rounds = 57;
	let p_params = PoseidonBuilder::new(width)
		.num_rounds(full_b, full_e, partial_rounds)
		.round_keys(gen_round_keys(width, full_b + full_e + partial_rounds))
		.mds_matrix(gen_mds_matrix(width))
		.sbox(PoseidonSbox::Inverse)
		.build();

	let mut tree = SparseMerkleTreeBuilder::new().hash_params(p_params).build();

	for i in 1..10 {
		let s = Scalar::from(i as u32);
		tree.update(s, s);
	}

	for i in 1..10 {
		let s = Scalar::from(i as u32);
		assert_eq!(s, tree.get(s, tree.root, &mut None));
		let mut proof_vec = Vec::<Scalar>::new();
		let mut proof = Some(proof_vec);
		assert_eq!(s, tree.get(s, tree.root, &mut proof));
		proof_vec = proof.unwrap();
		assert!(tree.verify_proof(s, s, &proof_vec, None));
		assert!(tree.verify_proof(s, s, &proof_vec, Some(&tree.root)));
	}

	let kvs: Vec<(Scalar, Scalar)> = (0..100)
		.map(|_| (Scalar::random(&mut test_rng), Scalar::random(&mut test_rng)))
		.collect();
	for i in 0..kvs.len() {
		tree.update(kvs[i].0, kvs[i].1);
	}

	for i in 0..kvs.len() {
		assert_eq!(kvs[i].1, tree.get(kvs[i].0, tree.root, &mut None));
	}
}

#[test]
fn test_vsmt_verif() {
	let mut test_rng: StdRng = SeedableRng::from_seed([24u8; 32]);

	let width = 6;
	let (full_b, full_e) = (4, 4);
	let partial_rounds = 57;
	let total_rounds = full_b + partial_rounds + full_e;
	let p_params = PoseidonBuilder::new(width)
		.num_rounds(full_b, full_e, partial_rounds)
		.round_keys(gen_round_keys(width, full_b + full_e + partial_rounds))
		.mds_matrix(gen_mds_matrix(width))
		.sbox(PoseidonSbox::Inverse)
		.build();
<<<<<<< HEAD
	let mut tree = SparseMerkleTreeBuilder::new().hash_params(p_params.clone()).build();
=======

	let mut tree = SparseMerkleTreeBuilder::new()
		.hash_params(p_params.clone())
		.build();
>>>>>>> a36a178a

	for i in 1..=10 {
		let s = Scalar::from(i as u32);
		tree.update(s, s);
	}

	let mut merkle_proof_vec = Vec::<Scalar>::new();
	let mut merkle_proof = Some(merkle_proof_vec);
	let k = Scalar::from(7u32);
	assert_eq!(k, tree.get(k, tree.root, &mut merkle_proof));
	merkle_proof_vec = merkle_proof.unwrap();
	assert!(tree.verify_proof(k, k, &merkle_proof_vec, None));
	assert!(tree.verify_proof(k, k, &merkle_proof_vec, Some(&tree.root)));

	let pc_gens = PedersenGens::default();
	let bp_gens = BulletproofGens::new(40960, 1);

	let (proof, commitments) = {
		let mut prover_transcript = Transcript::new(b"VSMT");
		let mut prover = Prover::new(&pc_gens, &mut prover_transcript);

		let (com_leaf, var_leaf) = prover.commit(k, Scalar::random(&mut test_rng));
		let leaf_alloc_scalar = AllocatedScalar {
			variable: var_leaf,
			assignment: Some(k),
		};

		let mut leaf_index_comms = vec![];
		let mut leaf_index_vars = vec![];
		let mut leaf_index_alloc_scalars = vec![];
		for b in get_bits(&k, DEFAULT_TREE_DEPTH).iter().take(tree.depth) {
			let val: Scalar = Scalar::from(*b as u8);
			let (c, v) = prover.commit(val.clone(), Scalar::random(&mut test_rng));
			leaf_index_comms.push(c);
			leaf_index_vars.push(v);
			leaf_index_alloc_scalars.push(AllocatedScalar {
				variable: v,
				assignment: Some(val),
			});
		}

		let mut proof_comms = vec![];
		let mut proof_vars = vec![];
		let mut proof_alloc_scalars = vec![];
		for p in merkle_proof_vec.iter().rev() {
			let (c, v) = prover.commit(*p, Scalar::random(&mut test_rng));
			proof_comms.push(c);
			proof_vars.push(v);
			proof_alloc_scalars.push(AllocatedScalar {
				variable: v,
				assignment: Some(*p),
			});
		}

		let num_statics = 4;
		let statics = allocate_statics_for_prover(&mut prover, num_statics);

		let start = Instant::now();
		assert!(vanilla_merkle_merkle_tree_verif_gadget(
			&mut prover,
			tree.depth,
			&tree.root,
			leaf_alloc_scalar,
			leaf_index_alloc_scalars,
			proof_alloc_scalars,
			statics,
			&p_params
		)
		.is_ok());

		//            println!("For tree height {} and MiMC rounds {}, no of
		// constraints is {}", tree.depth, &MIMC_ROUNDS,
		// &prover.num_constraints());

		println!(
			"For binary tree of height {} and Poseidon rounds {}, no of multipliers is {} and constraints is {}",
			tree.depth,
			total_rounds,
			&prover.num_multipliers(),
			&prover.num_constraints()
		);

		let proof = prover.prove_with_rng(&bp_gens, &mut test_rng).unwrap();
		let end = start.elapsed();

		println!("Proving time is {:?}", end);

		(proof, (com_leaf, leaf_index_comms, proof_comms))
	};

	let mut verifier_transcript = Transcript::new(b"VSMT");
	let mut verifier = Verifier::new(&mut verifier_transcript);
	let var_leaf = verifier.commit(commitments.0);
	let leaf_alloc_scalar = AllocatedScalar {
		variable: var_leaf,
		assignment: None,
	};

	let mut leaf_index_alloc_scalars = vec![];
	for l in commitments.1 {
		let v = verifier.commit(l);
		leaf_index_alloc_scalars.push(AllocatedScalar {
			variable: v,
			assignment: None,
		});
	}

	let mut proof_alloc_scalars = vec![];
	for p in commitments.2 {
		let v = verifier.commit(p);
		proof_alloc_scalars.push(AllocatedScalar {
			variable: v,
			assignment: None,
		});
	}

	let num_statics = 4;
	let statics = allocate_statics_for_verifier(&mut verifier, num_statics, &pc_gens);

	let start = Instant::now();
	assert!(vanilla_merkle_merkle_tree_verif_gadget(
		&mut verifier,
		tree.depth,
		&tree.root,
		leaf_alloc_scalar,
		leaf_index_alloc_scalars,
		proof_alloc_scalars,
		statics,
		&p_params
	)
	.is_ok());

	assert!(verifier
		.verify_with_rng(&proof, &pc_gens, &bp_gens, &mut test_rng)
		.is_ok());
	let end = start.elapsed();

	println!("Verification time is {:?}", end);
}

#[test]
fn test_vsmt_prove_verif() {
	let mut test_rng: StdRng = SeedableRng::from_seed([24u8; 32]);

	let width = 6;
	let (full_b, full_e) = (4, 4);
	let partial_rounds = 57;
	let p_params = PoseidonBuilder::new(width)
		.num_rounds(full_b, full_e, partial_rounds)
		.round_keys(gen_round_keys(width, full_b + full_e + partial_rounds))
		.mds_matrix(gen_mds_matrix(width))
		.sbox(PoseidonSbox::Inverse)
		.build();
	let mut tree = SparseMerkleTreeBuilder::new().hash_params(p_params.clone()).build();

	for i in 1..=10 {
		let s = Scalar::from(i as u32);
		tree.update(s, s);
	}

	let mut merkle_proof_vec = Vec::<Scalar>::new();
	let mut merkle_proof = Some(merkle_proof_vec);
	let k = Scalar::from(7u32);
	assert_eq!(k, tree.get(k, tree.root, &mut merkle_proof));
	merkle_proof_vec = merkle_proof.unwrap();
	assert!(tree.verify_proof(k, k, &merkle_proof_vec, None));
	assert!(tree.verify_proof(k, k, &merkle_proof_vec, Some(&tree.root)));

	let pc_gens = PedersenGens::default();
	let bp_gens = BulletproofGens::new(40960, 1);
	let mut prover_transcript = Transcript::new(b"VSMT");
	let prover = Prover::new(&pc_gens, &mut prover_transcript);

	let (proof, commitments) = tree.prove_zk(k, tree.root, &bp_gens, prover);

	// Verify part
	let mut verifier_transcript = Transcript::new(b"VSMT");
	let mut verifier = Verifier::new(&mut verifier_transcript);
	let var_leaf = verifier.commit(commitments.0);
	let leaf_alloc_scalar = AllocatedScalar {
		variable: var_leaf,
		assignment: None,
	};

	let mut leaf_index_alloc_scalars = vec![];
	for l in commitments.1 {
		let v = verifier.commit(l);
		leaf_index_alloc_scalars.push(AllocatedScalar {
			variable: v,
			assignment: None,
		});
	}

	let mut proof_alloc_scalars = vec![];
	for p in commitments.2 {
		let v = verifier.commit(p);
		proof_alloc_scalars.push(AllocatedScalar {
			variable: v,
			assignment: None,
		});
	}

	let num_statics = 4;
	let statics = allocate_statics_for_verifier(&mut verifier, num_statics, &pc_gens);

	let start = Instant::now();
	assert!(vanilla_merkle_merkle_tree_verif_gadget(
		&mut verifier,
		tree.depth,
		&tree.root,
		leaf_alloc_scalar,
		leaf_index_alloc_scalars,
		proof_alloc_scalars,
		statics,
		&p_params
	)
	.is_ok());

	assert!(verifier
		.verify_with_rng(&proof, &pc_gens, &bp_gens, &mut test_rng)
		.is_ok());
	let end = start.elapsed();

	println!("Verification time is {:?}", end);
}<|MERGE_RESOLUTION|>--- conflicted
+++ resolved
@@ -76,14 +76,8 @@
 		.mds_matrix(gen_mds_matrix(width))
 		.sbox(PoseidonSbox::Inverse)
 		.build();
-<<<<<<< HEAD
+
 	let mut tree = SparseMerkleTreeBuilder::new().hash_params(p_params.clone()).build();
-=======
-
-	let mut tree = SparseMerkleTreeBuilder::new()
-		.hash_params(p_params.clone())
-		.build();
->>>>>>> a36a178a
 
 	for i in 1..=10 {
 		let s = Scalar::from(i as u32);
