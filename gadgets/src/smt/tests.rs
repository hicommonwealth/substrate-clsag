--- conflicted
+++ resolved
@@ -32,11 +32,7 @@
 		.sbox(PoseidonSbox::Inverse)
 		.build();
 
-<<<<<<< HEAD
-	let mut tree = VanillaSparseMerkleTree::new(p_params);
-=======
 	let mut tree = SparseMerkleTreeBuilder::new().hash_params(p_params).build();
->>>>>>> c8e0c64c
 
 	for i in 1..10 {
 		let s = Scalar::from(i as u32);
@@ -80,12 +76,8 @@
 		.mds_matrix(gen_mds_matrix(width))
 		.sbox(PoseidonSbox::Inverse)
 		.build();
-<<<<<<< HEAD
-	let mut tree = VanillaSparseMerkleTree::new(p_params.clone());
-=======
 
 	let mut tree = SparseMerkleTreeBuilder::new().hash_params(p_params.clone()).build();
->>>>>>> c8e0c64c
 
 	for i in 1..=10 {
 		let s = Scalar::from(i as u32);
